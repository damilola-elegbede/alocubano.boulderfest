<!doctype html>
<html lang="en" data-theme="dark">
  <head>
    <meta charset="UTF-8" />
    <meta name="viewport" content="width=device-width, initial-scale=1.0" />
    <title>Analytics Dashboard - A Lo Cubano Boulder Fest Admin</title>

    <!-- Main Site CSS System -->
    <link rel="stylesheet" href="/css/base.css">
    <link rel="stylesheet" href="/css/typography.css">
    <link rel="stylesheet" href="/css/components.css">
    <link rel="stylesheet" href="/css/navigation.css">
    <link rel="stylesheet" href="/css/admin-overrides.css">

    <!-- Chart.js -->
    <script src="https://cdn.jsdelivr.net/npm/chart.js@4.4.0/dist/chart.umd.min.js"></script>

    <!-- Theme Manager -->
    <script type="module" src="/js/theme-manager.js"></script>

    <style>
      /* Analytics Page Specific Styles */
      body {
<<<<<<< HEAD
        background: linear-gradient(135deg, var(--color-blue) 0%, var(--color-red) 100%);
=======
        background: linear-gradient(
          135deg,
          var(--color-primary) 0%,
          var(--color-secondary) 100%
        );
>>>>>>> 52d3bf83
        min-height: 100vh;
        padding: var(--space-lg);
      }

      .charts-section {
        display: grid;
        grid-template-columns: 1fr;
        gap: var(--space-xl);
        margin-bottom: var(--space-xl);
      }

      .two-column-charts {
        display: grid;
        grid-template-columns: repeat(auto-fit, minmax(400px, 1fr));
        gap: var(--space-xl);
      }

<<<<<<< HEAD
=======
      .table-container {
        background: var(--color-surface);
        border-radius: var(--radius-lg);
        padding: var(--space-xl);
        box-shadow: var(--shadow-lg);
        margin-bottom: var(--space-xl);
      }

      .table-header {
        font-family: var(--font-display);
        font-size: var(--font-size-xl);
        font-weight: 700;
        color: var(--color-text-primary);
        margin-bottom: var(--space-lg);
        text-transform: uppercase;
        letter-spacing: var(--letter-spacing-wide);
      }

      .recommendations-container {
        background: var(--color-surface);
        border-radius: var(--radius-lg);
        padding: var(--space-xl);
        box-shadow: var(--shadow-lg);
      }

      .recommendations-header {
        font-family: var(--font-display);
        font-size: var(--font-size-xl);
        font-weight: 700;
        color: var(--color-text-primary);
        margin-bottom: var(--space-lg);
        text-transform: uppercase;
        letter-spacing: var(--letter-spacing-wide);
      }

      .loading {
        display: flex;
        justify-content: center;
        align-items: center;
        padding: var(--space-4xl);
        color: var(--color-text-tertiary);
      }

      .spinner {
        border: 3px solid var(--color-border);
        border-top: 3px solid var(--color-primary);
        border-radius: 50%;
        width: 40px;
        height: 40px;
        animation: spin 1s linear infinite;
        margin-right: var(--space-sm);
      }

      @keyframes spin {
        0% {
          transform: rotate(0deg);
        }
        100% {
          transform: rotate(360deg);
        }
      }

      .chart-header {
        font-family: var(--font-display);
        font-size: var(--font-size-lg);
        font-weight: 700;
        color: var(--color-text-primary);
        margin-bottom: var(--space-lg);
        text-transform: uppercase;
        letter-spacing: var(--letter-spacing-wide);
      }

>>>>>>> 52d3bf83
      .chart-wrapper {
        position: relative;
        height: 300px;
      }

      /* Button States for Time Range */
      .time-range-btn.active {
        background: var(--color-blue) !important;
        color: var(--color-text-inverse) !important;
        border-color: var(--color-blue) !important;
      }

      /* Recommendation Items */
      .recommendation-item {
        padding: var(--space-lg);
        border-radius: var(--radius-md);
        margin-bottom: var(--space-md);
        display: flex;
        align-items: flex-start;
        gap: var(--space-md);
      }

      .recommendation-item.success {
        background: var(--color-success-light);
        border-left: 4px solid var(--color-success);
      }

      .recommendation-item.warning {
        background: var(--color-warning-light);
        border-left: 4px solid var(--color-warning);
      }

      .recommendation-item.info {
        background: var(--color-info-light);
        border-left: 4px solid var(--color-info);
      }

      .recommendation-content {
        flex: 1;
      }

      .recommendation-title {
        font-family: var(--font-display);
        font-weight: 700;
        color: var(--color-text-primary);
        margin-bottom: var(--space-xs);
        text-transform: uppercase;
        letter-spacing: var(--letter-spacing-wide);
      }

      .recommendation-text {
        font-size: var(--font-size-sm);
        color: var(--color-text-secondary);
        line-height: var(--line-height-relaxed);
      }

      .loading {
        display: flex;
        justify-content: center;
        align-items: center;
        padding: var(--space-4xl);
        color: var(--color-text-tertiary);
      }

      .spinner {
        border: 3px solid var(--color-border);
        border-top: 3px solid var(--color-blue);
        border-radius: 50%;
        width: 40px;
        height: 40px;
        animation: spin 1s linear infinite;
        margin-right: var(--space-sm);
      }

      @keyframes spin {
        0% { transform: rotate(0deg); }
        100% { transform: rotate(360deg); }
      }

      /* Responsive */
      @media (max-width: 768px) {
        body {
          padding: var(--space-md);
        }

        .two-column-charts {
          grid-template-columns: 1fr;
        }

        .admin-flex.admin-justify-between {
          flex-direction: column;
          align-items: stretch;
        }

        .admin-flex.admin-gap-sm {
          width: 100%;
          justify-content: center;
        }
      }
    </style>
  </head>
  <body class="admin-container">
    <!-- Unified Admin Header -->
    <header class="admin-header">
      <div class="admin-header-content">
        <div>
<<<<<<< HEAD
          <h1 class="admin-header-title">Analytics Dashboard</h1>
          <p class="admin-header-subtitle">A Lo Cubano Boulder Fest - Comprehensive Data Analytics</p>
        </div>
        <div class="admin-header-actions">
          <div class="admin-status-indicator">
            <span>Last updated: <span id="update-time">--</span></span>
          </div>
          <button class="admin-btn admin-btn-ghost" onclick="location.href='/admin'">
            <span>Portal</span>
          </button>
          <button class="admin-btn admin-btn-ghost" onclick="location.href='/admin/dashboard'">
            <span>Dashboard</span>
=======
          <a
            href="/admin"
            class="form-button-type"
            style="margin-right: var(--space-sm)"
          >
            🎯 Portal
          </a>
          <a href="/admin/dashboard" class="form-button-type"> 📋 Dashboard </a>
          <h1>📊 Analytics Dashboard</h1>
        </div>
        <div
          id="last-updated"
          style="
            color: var(--color-text-tertiary);
            font-size: var(--font-size-sm);
          "
        >
          Last updated: <span id="update-time">--</span>
        </div>
      </div>

      <!-- Controls Bar -->
      <div class="controls-bar">
        <div class="time-range-controls">
          <button class="form-button-type time-range-btn" data-days="7">
            7 Days
          </button>
          <button class="form-button-type time-range-btn active" data-days="30">
            30 Days
          </button>
          <button class="form-button-type time-range-btn" data-days="90">
            90 Days
          </button>
          <button class="form-button-type time-range-btn" data-days="all">
            All Time
          </button>
        </div>
        <div class="export-controls">
          <button class="form-button-type export-btn" onclick="exportJSON()">
            📥 Export JSON
>>>>>>> 52d3bf83
          </button>
          <button class="admin-btn admin-btn-primary" onclick="logout()">
            <span>Logout</span>
          </button>
        </div>
      </div>
    </header>

    <!-- Unified Admin Navigation -->
    <nav class="admin-navigation">
      <ul class="admin-nav-list">
        <li class="admin-nav-item">
          <a href="/admin" class="admin-nav-link">
            <span>Portal</span>
          </a>
        </li>
        <li class="admin-nav-item">
          <a href="/admin/dashboard" class="admin-nav-link">
            <span>Dashboard</span>
          </a>
        </li>
        <li class="admin-nav-item">
          <a href="/admin/tickets" class="admin-nav-link">
            <span>Tickets</span>
          </a>
        </li>
        <li class="admin-nav-item">
          <a href="/admin/analytics" class="admin-nav-link active">
            <span>Analytics</span>
          </a>
        </li>
        <li class="admin-nav-item">
          <a href="/admin/checkin" class="admin-nav-link">
            <span>Check-in Scanner</span>
          </a>
        </li>
      </ul>
    </nav>

    <!-- Controls Bar -->
    <div class="admin-card">
      <div class="admin-card-body">
        <div class="admin-flex admin-justify-between admin-items-center admin-flex-wrap admin-gap-lg">
          <div class="admin-flex admin-gap-sm">
            <button class="admin-btn admin-btn-sm time-range-btn" data-days="7">
              <span>7 Days</span>
            </button>
            <button class="admin-btn admin-btn-sm time-range-btn active" data-days="30">
              <span>30 Days</span>
            </button>
            <button class="admin-btn admin-btn-sm time-range-btn" data-days="90">
              <span>90 Days</span>
            </button>
            <button class="admin-btn admin-btn-sm time-range-btn" data-days="all">
              <span>All Time</span>
            </button>
          </div>
          <div class="admin-flex admin-gap-sm">
            <button class="admin-btn admin-btn-sm admin-btn-success" onclick="exportJSON()">
              <span>Export JSON</span>
            </button>
            <button class="admin-btn admin-btn-sm admin-btn-success" onclick="exportCSV()">
              <span>Export CSV</span>
            </button>
          </div>
        </div>
      </div>
    </div>

      <!-- Metrics Grid -->
      <div class="admin-grid auto-fit" id="metrics-grid">
        <div class="admin-stat-card">
          <div class="stat-label">Total Tickets Sold</div>
          <div class="stat-number" id="total-tickets">--</div>
          <div class="stat-change positive" id="tickets-change">--</div>
        </div>
        <div class="admin-stat-card">
          <div class="stat-label">Gross Revenue</div>
          <div class="stat-number" id="gross-revenue">--</div>
          <div class="stat-change positive" id="revenue-change">--</div>
        </div>
        <div class="admin-stat-card">
          <div class="stat-label">Unique Customers</div>
          <div class="stat-number" id="unique-customers">--</div>
          <div class="stat-change positive" id="customers-change">--</div>
        </div>
        <div class="admin-stat-card">
          <div class="stat-label">Check-in Rate</div>
          <div class="stat-number" id="checkin-rate">--</div>
          <div class="stat-change" id="checkin-change">--</div>
        </div>
        <div class="admin-stat-card">
          <div class="stat-label">Conversion Rate</div>
          <div class="stat-number" id="conversion-rate">--</div>
          <div class="stat-change" id="conversion-change">--</div>
        </div>
        <div class="admin-stat-card">
          <div class="stat-label">Top Ticket Type</div>
          <div
            class="stat-number"
            id="top-ticket"
            style="font-size: var(--font-size-lg)"
          >
            --
          </div>
          <div class="stat-change" id="top-ticket-count">--</div>
        </div>
        <div class="admin-stat-card">
          <div class="stat-label">Wallet Adoption</div>
          <div class="stat-number" id="wallet-adoption">--</div>
          <div class="stat-change positive" id="wallet-change">--</div>
        </div>
        <div class="admin-stat-card">
          <div class="stat-label">Digital Revenue Share</div>
          <div class="stat-number" id="digital-share">--</div>
          <div class="stat-change" id="digital-change">--</div>
        </div>
      </div>

      <!-- Charts Section -->
      <div class="charts-section">
        <!-- Sales Trend Chart -->
        <div class="chart-container">
          <h3>Sales Trend</h3>
          <div class="chart-wrapper">
            <canvas id="sales-trend-chart"></canvas>
          </div>
        </div>

        <!-- Two Column Charts -->
        <div class="two-column-charts">
          <!-- Revenue Breakdown -->
          <div class="chart-container">
            <h3>Revenue by Ticket Type</h3>
            <div class="chart-wrapper">
              <canvas id="revenue-breakdown-chart"></canvas>
            </div>
          </div>

          <!-- Hourly Sales Pattern -->
          <div class="chart-container">
            <h3>Sales by Hour of Day</h3>
            <div class="chart-wrapper">
              <canvas id="hourly-sales-chart"></canvas>
            </div>
          </div>
        </div>

        <!-- Check-in and Wallet Charts -->
        <div class="two-column-charts">
          <!-- Check-in Rate by Type -->
          <div class="chart-container">
            <h3>Check-in Rate by Ticket Type</h3>
            <div class="chart-wrapper">
              <canvas id="checkin-by-type-chart"></canvas>
            </div>
          </div>

          <!-- Wallet Adoption Trend -->
          <div class="chart-container">
            <h3>Wallet Adoption Trend</h3>
            <div class="chart-wrapper">
              <canvas id="wallet-trend-chart"></canvas>
            </div>
          </div>
        </div>
      </div>

      <!-- Top Customers Table -->
      <div class="admin-card">
        <div class="admin-card-header">
          <h2 class="admin-card-title">Top Customers</h2>
        </div>
        <div class="admin-card-body">
          <table class="admin-table">
            <thead>
              <tr>
                <th>Customer</th>
                <th>Email</th>
                <th>Tickets</th>
                <th>Total Spent</th>
                <th>Last Purchase</th>
              </tr>
            </thead>
            <tbody id="top-customers-tbody">
              <tr>
                <td colspan="5" class="loading">
                  <div class="spinner"></div>
                  Loading customer data...
                </td>
              </tr>
            </tbody>
          </table>
        </div>
      </div>

      <!-- Recommendations -->
      <div class="admin-card">
        <div class="admin-card-header">
          <h2 class="admin-card-title">Insights & Recommendations</h2>
        </div>
        <div class="admin-card-body">
          <div id="recommendations-list">
            <div class="loading">
              <div class="spinner"></div>
              Analyzing data...
            </div>
          </div>
        </div>
      </div>

    <script>
      // Global variables
      let analyticsData = null;
      let currentTimeRange = 30;
      let charts = {};
      let refreshInterval = null;

      // Theme-aware color management
      function getThemeColor(cssVar) {
        return getComputedStyle(document.documentElement)
          .getPropertyValue(cssVar)
          .trim();
      }

      function getThemeColors() {
        return {
          primary: getThemeColor("--color-primary"),
          secondary: getThemeColor("--boulder-fest-secondary"),
          success: getThemeColor("--color-success"),
          warning: getThemeColor("--color-warning"),
          error: getThemeColor("--color-error"),
          info: getThemeColor("--color-info"),
          // Chart color palette with good contrast
          chartColors: [
            getThemeColor("--color-primary"),
            getThemeColor("--boulder-fest-secondary"),
            getThemeColor("--color-success"),
            getThemeColor("--color-warning"),
            getThemeColor("--color-info"),
            getThemeColor("--color-error"),
          ],
        };
      }

      function getThemeColorWithAlpha(cssVar, alpha = "0.1") {
        const color = getThemeColor(cssVar);
        // Convert hex to rgba if needed
        if (color.startsWith("#")) {
          const r = parseInt(color.slice(1, 3), 16);
          const g = parseInt(color.slice(3, 5), 16);
          const b = parseInt(color.slice(5, 7), 16);
          return `rgba(${r}, ${g}, ${b}, ${alpha})`;
        }
        return `${color}${alpha}`; // For CSS custom properties that might already be rgba
      }

      function updateChartColors() {
        // Re-read colors and update all chart instances
        const colors = getThemeColors();

        if (charts.salesTrend) {
          charts.salesTrend.data.datasets[0].borderColor = colors.primary;
          charts.salesTrend.data.datasets[0].backgroundColor =
            getThemeColorWithAlpha("--color-primary", "0.1");
          charts.salesTrend.data.datasets[1].borderColor = colors.secondary;
          charts.salesTrend.data.datasets[1].backgroundColor =
            getThemeColorWithAlpha("--boulder-fest-secondary", "0.1");
          charts.salesTrend.update();
        }

        if (charts.revenueBreakdown) {
          charts.revenueBreakdown.data.datasets[0].backgroundColor =
            colors.chartColors;
          charts.revenueBreakdown.update();
        }

        if (charts.hourlySales) {
          charts.hourlySales.data.datasets[0].backgroundColor = colors.primary;
          charts.hourlySales.update();
        }

        if (charts.checkinByType) {
          charts.checkinByType.data.datasets[0].backgroundColor =
            colors.secondary;
          charts.checkinByType.update();
        }

        if (charts.walletTrend) {
          charts.walletTrend.data.datasets[0].borderColor = colors.success;
          charts.walletTrend.data.datasets[0].backgroundColor =
            getThemeColorWithAlpha("--color-success", "0.1");
          charts.walletTrend.update();
        }
      }

      // Initialize on page load
      document.addEventListener("DOMContentLoaded", () => {
        initializeTimeRangeButtons();
        loadAnalytics();
        // Auto-refresh every 5 minutes
        refreshInterval = setInterval(loadAnalytics, 5 * 60 * 1000);

        // Listen for theme changes
        const themeObserver = new MutationObserver((mutations) => {
          mutations.forEach((mutation) => {
            if (
              mutation.type === "attributes" &&
              mutation.attributeName === "data-theme"
            ) {
              // Theme changed, update chart colors
              updateChartColors();
            }
          });
        });

        themeObserver.observe(document.documentElement, {
          attributes: true,
          attributeFilter: ["data-theme"],
        });
      });

      // Clean up on page unload
      window.addEventListener("beforeunload", () => {
        // Clear interval to prevent memory leaks
        if (refreshInterval) {
          clearInterval(refreshInterval);
          refreshInterval = null;
        }

        // Destroy all charts
        Object.values(charts).forEach((chart) => {
          if (chart && typeof chart.destroy === "function") {
            chart.destroy();
          }
        });
        charts = {};
      });

      // Initialize time range buttons
      function initializeTimeRangeButtons() {
        const buttons = document.querySelectorAll(".time-range-btn");
        buttons.forEach((btn) => {
          btn.addEventListener("click", () => {
            // Update active state
            buttons.forEach((b) => b.classList.remove("active"));
            btn.classList.add("active");

            // Update time range and reload
            const days = btn.dataset.days;
            currentTimeRange = days === "all" ? "all" : parseInt(days);
            loadAnalytics();
          });
        });
      }

      // Load analytics data
      async function loadAnalytics() {
        try {
          const params =
            currentTimeRange === "all" ? "" : `?days=${currentTimeRange}`;

          const response = await fetch(`/api/admin/analytics${params}`);
          if (!response.ok) throw new Error("Failed to load analytics");

          analyticsData = await response.json();

          // Update all components
          updateMetrics();
          updateCharts();
          updateTopCustomers();
          updateRecommendations();
          updateLastUpdated();
        } catch (error) {
          console.error("Error loading analytics:", error);
          showError("Failed to load analytics data");
        }
      }

      // Update metrics cards
      function updateMetrics() {
        if (!analyticsData) return;

        const { metrics, comparison } = analyticsData;

        // Total Tickets - use textContent for safe display
        document.getElementById("total-tickets").textContent =
          metrics.totalTickets.toLocaleString();
        updateChange("tickets-change", comparison.tickets);

        // Gross Revenue - use textContent for safe display
        document.getElementById("gross-revenue").textContent =
          `$${metrics.grossRevenue.toLocaleString()}`;
        updateChange("revenue-change", comparison.revenue);

        // Unique Customers - use textContent for safe display
        document.getElementById("unique-customers").textContent =
          metrics.uniqueCustomers.toLocaleString();
        updateChange("customers-change", comparison.customers);

        // Check-in Rate - use textContent for safe display
        document.getElementById("checkin-rate").textContent =
          `${metrics.checkinRate.toFixed(1)}%`;
        updateChange("checkin-change", comparison.checkinRate);

        // Conversion Rate - use textContent for safe display
        document.getElementById("conversion-rate").textContent =
          `${metrics.conversionRate.toFixed(1)}%`;
        updateChange("conversion-change", comparison.conversionRate);

        // Top Ticket Type - use textContent for safe display
        if (metrics.topTicketType) {
          document.getElementById("top-ticket").textContent =
            metrics.topTicketType.name;
          document.getElementById("top-ticket-count").textContent =
            `${metrics.topTicketType.count} sold`;
        }

        // Wallet Adoption - use textContent for safe display
        document.getElementById("wallet-adoption").textContent =
          `${metrics.walletAdoption.toFixed(1)}%`;
        updateChange("wallet-change", comparison.walletAdoption);

        // Digital Revenue Share - use textContent for safe display
        document.getElementById("digital-share").textContent =
          `${metrics.digitalShare.toFixed(1)}%`;
        updateChange("digital-change", comparison.digitalShare);
      }

      // Update change indicator
      function updateChange(elementId, change) {
        const element = document.getElementById(elementId);
        if (!element || change === undefined) return;

        const isPositive = change >= 0;
        // Remove old positive/negative classes before adding new one
        element.classList.remove("positive", "negative");
        element.classList.add(isPositive ? "positive" : "negative");
        // Use textContent for safe display
        element.textContent = `${isPositive ? "↑" : "↓"} ${Math.abs(change).toFixed(1)}%`;
      }

      // Update charts
      function updateCharts() {
        if (!analyticsData) return;

        // Sales Trend Chart
        updateSalesTrendChart();

        // Revenue Breakdown Chart
        updateRevenueBreakdownChart();

        // Hourly Sales Chart
        updateHourlySalesChart();

        // Check-in by Type Chart
        updateCheckinByTypeChart();

        // Wallet Trend Chart
        updateWalletTrendChart();
      }

      // Sales Trend Chart
      function updateSalesTrendChart() {
        const canvas = document.getElementById("sales-trend-chart");
        if (!canvas) return; // Guard against missing element

        const ctx = canvas.getContext("2d");
        const { salesTrend } = analyticsData;

        if (!salesTrend) return; // Guard against missing data

        // Destroy existing chart if it exists
        if (charts.salesTrend) {
          charts.salesTrend.destroy();
          charts.salesTrend = null; // Clear reference
        }

        const colors = getThemeColors();

        charts.salesTrend = new Chart(ctx, {
          type: "line",
          data: {
            labels: salesTrend.dates,
            datasets: [
              {
                label: "Daily Sales",
                data: salesTrend.daily,
                borderColor: colors.primary,
                backgroundColor: getThemeColorWithAlpha(
                  "--color-primary",
                  "0.1",
                ),
                tension: 0.4,
              },
              {
                label: "Cumulative",
                data: salesTrend.cumulative,
                borderColor: colors.secondary,
                backgroundColor: getThemeColorWithAlpha(
                  "--boulder-fest-secondary",
                  "0.1",
                ),
                tension: 0.4,
                yAxisID: "y1",
              },
            ],
          },
          options: {
            responsive: true,
            maintainAspectRatio: false,
            interaction: {
              mode: "index",
              intersect: false,
            },
            scales: {
              y: {
                type: "linear",
                display: true,
                position: "left",
                title: {
                  display: true,
                  text: "Daily Sales",
                },
              },
              y1: {
                type: "linear",
                display: true,
                position: "right",
                title: {
                  display: true,
                  text: "Cumulative Sales",
                },
                grid: {
                  drawOnChartArea: false,
                },
              },
            },
          },
        });
      }

      // Revenue Breakdown Chart
      function updateRevenueBreakdownChart() {
        const canvas = document.getElementById("revenue-breakdown-chart");
        if (!canvas) return; // Guard against missing element

        const ctx = canvas.getContext("2d");
        const { revenueByType } = analyticsData;

        if (!revenueByType) return; // Guard against missing data

        if (charts.revenueBreakdown) {
          charts.revenueBreakdown.destroy();
          charts.revenueBreakdown = null; // Clear reference
        }

        const colors = getThemeColors();

        charts.revenueBreakdown = new Chart(ctx, {
          type: "doughnut",
          data: {
            labels: revenueByType.labels,
            datasets: [
              {
                data: revenueByType.values,
                backgroundColor: colors.chartColors,
              },
            ],
          },
          options: {
            responsive: true,
            maintainAspectRatio: false,
            plugins: {
              legend: {
                position: "bottom",
              },
              tooltip: {
                callbacks: {
                  label: function (context) {
                    const value = context.parsed;
                    const total = context.dataset.data.reduce(
                      (a, b) => a + b,
                      0,
                    );
                    const percentage = ((value / total) * 100).toFixed(1);
                    return `${context.label}: $${value.toLocaleString()} (${percentage}%)`;
                  },
                },
              },
            },
          },
        });
      }

      // Hourly Sales Chart
      function updateHourlySalesChart() {
        const canvas = document.getElementById("hourly-sales-chart");
        if (!canvas) return; // Guard against missing element

        const ctx = canvas.getContext("2d");
        const { hourlySales } = analyticsData;

        if (!hourlySales) return; // Guard against missing data

        if (charts.hourlySales) {
          charts.hourlySales.destroy();
          charts.hourlySales = null; // Clear reference
        }

        const colors = getThemeColors();

        charts.hourlySales = new Chart(ctx, {
          type: "bar",
          data: {
            labels: hourlySales.hours,
            datasets: [
              {
                label: "Sales",
                data: hourlySales.sales,
                backgroundColor: colors.primary,
              },
            ],
          },
          options: {
            responsive: true,
            maintainAspectRatio: false,
            scales: {
              y: {
                beginAtZero: true,
                title: {
                  display: true,
                  text: "Number of Sales",
                },
              },
              x: {
                title: {
                  display: true,
                  text: "Hour of Day",
                },
              },
            },
          },
        });
      }

      // Check-in by Type Chart
      function updateCheckinByTypeChart() {
        const canvas = document.getElementById("checkin-by-type-chart");
        if (!canvas) return; // Guard against missing element

        const ctx = canvas.getContext("2d");
        const { checkinByType } = analyticsData;

        if (!checkinByType) return; // Guard against missing data

        if (charts.checkinByType) {
          charts.checkinByType.destroy();
          charts.checkinByType = null; // Clear reference
        }

        const colors = getThemeColors();

        charts.checkinByType = new Chart(ctx, {
          type: "bar",
          data: {
            labels: checkinByType.types,
            datasets: [
              {
                label: "Check-in Rate (%)",
                data: checkinByType.rates,
                backgroundColor: colors.secondary,
              },
            ],
          },
          options: {
            responsive: true,
            maintainAspectRatio: false,
            scales: {
              y: {
                beginAtZero: true,
                max: 100,
                title: {
                  display: true,
                  text: "Check-in Rate (%)",
                },
              },
            },
          },
        });
      }

      // Wallet Trend Chart
      function updateWalletTrendChart() {
        const canvas = document.getElementById("wallet-trend-chart");
        if (!canvas) return; // Guard against missing element

        const ctx = canvas.getContext("2d");
        const { walletTrend } = analyticsData;

        if (!walletTrend) return; // Guard against missing data

        if (charts.walletTrend) {
          charts.walletTrend.destroy();
          charts.walletTrend = null; // Clear reference
        }

        const colors = getThemeColors();

        charts.walletTrend = new Chart(ctx, {
          type: "line",
          data: {
            labels: walletTrend.dates,
            datasets: [
              {
                label: "Wallet Adoption (%)",
                data: walletTrend.adoption,
                borderColor: colors.success,
                backgroundColor: getThemeColorWithAlpha(
                  "--color-success",
                  "0.1",
                ),
                tension: 0.4,
              },
            ],
          },
          options: {
            responsive: true,
            maintainAspectRatio: false,
            scales: {
              y: {
                beginAtZero: true,
                max: 100,
                title: {
                  display: true,
                  text: "Adoption Rate (%)",
                },
              },
            },
          },
        });
      }

      // Update top customers table
      function updateTopCustomers() {
        if (!analyticsData || !analyticsData.topCustomers) return;

        const tbody = document.getElementById("top-customers-tbody");
        const customers = analyticsData.topCustomers;

        if (customers.length === 0) {
          tbody.innerHTML = `
                    <tr>
                        <td colspan="5" style="text-align: center; color: var(--color-text-tertiary);">
                            No customer data available
                        </td>
                    </tr>
                `;
          return;
        }

        tbody.innerHTML = customers
          .map(
            (customer) => `
                <tr>
                    <td>${escapeHtml(customer.name)}</td>
                    <td>${escapeHtml(customer.email)}</td>
                    <td>${escapeHtml(String(customer.ticketCount))}</td>
                    <td>${escapeHtml("$" + customer.totalSpent.toLocaleString())}</td>
                    <td>${escapeHtml(formatDate(customer.lastPurchase))}</td>
                </tr>
            `,
          )
          .join("");
      }

      // Update recommendations
      function updateRecommendations() {
        if (!analyticsData || !analyticsData.recommendations) return;

        const container = document.getElementById("recommendations-list");
        const recommendations = analyticsData.recommendations;

        if (recommendations.length === 0) {
          container.innerHTML = `
                    <div class="recommendation-item info">
                        <div class="recommendation-content">
                            <div class="recommendation-title">No Recommendations</div>
                            <div class="recommendation-text">
                                All metrics are performing well. Keep up the great work!
                            </div>
                        </div>
                    </div>
                `;
          return;
        }

        container.innerHTML = recommendations
          .map((rec) => {
            const typeClass =
              rec.type === "success"
                ? "success"
                : rec.type === "warning"
                  ? "warning"
                  : "info";

            return `
                    <div class="recommendation-item ${typeClass}">
                        <div class="recommendation-content">
                            <div class="recommendation-title">${escapeHtml(rec.title)}</div>
                            <div class="recommendation-text">${escapeHtml(rec.message)}</div>
                        </div>
                    </div>
                `;
          })
          .join("");
      }

      // Export functions
      async function exportJSON() {
        if (!analyticsData) {
          alert("No data to export");
          return;
        }

        const dataStr = JSON.stringify(analyticsData, null, 2);
        const dataUri =
          "data:application/json;charset=utf-8," + encodeURIComponent(dataStr);

        const exportFileDefaultName = `analytics_${getDateString()}.json`;

        const linkElement = document.createElement("a");
        linkElement.setAttribute("href", dataUri);
        linkElement.setAttribute("download", exportFileDefaultName);
        linkElement.click();
      }

      async function exportCSV() {
        if (!analyticsData) {
          alert("No data to export");
          return;
        }

        // Create CSV content
        const csv = [];

        // Add metrics
        csv.push("Metrics Report");
        csv.push("Metric,Value");
        csv.push(`Total Tickets,${analyticsData.metrics.totalTickets}`);
        csv.push(`Gross Revenue,$${analyticsData.metrics.grossRevenue}`);
        csv.push(`Unique Customers,${analyticsData.metrics.uniqueCustomers}`);
        csv.push(`Check-in Rate,${analyticsData.metrics.checkinRate}%`);
        csv.push(`Conversion Rate,${analyticsData.metrics.conversionRate}%`);
        csv.push(`Wallet Adoption,${analyticsData.metrics.walletAdoption}%`);
        csv.push(
          `Digital Revenue Share,${analyticsData.metrics.digitalShare}%`,
        );
        csv.push("");

        // Add top customers
        csv.push("Top Customers");
        csv.push("Name,Email,Tickets,Total Spent,Last Purchase");
        analyticsData.topCustomers.forEach((customer) => {
          csv.push(
            `"${customer.name}","${customer.email}",${customer.ticketCount},$${customer.totalSpent},"${customer.lastPurchase}"`,
          );
        });

        const csvContent = csv.join("\n");
        const dataUri =
          "data:text/csv;charset=utf-8," + encodeURIComponent(csvContent);

        const exportFileDefaultName = `analytics_${getDateString()}.csv`;

        const linkElement = document.createElement("a");
        linkElement.setAttribute("href", dataUri);
        linkElement.setAttribute("download", exportFileDefaultName);
        linkElement.click();
      }

      // Utility functions
      function escapeHtml(unsafe) {
        return unsafe
          .replace(/&/g, "&amp;")
          .replace(/</g, "&lt;")
          .replace(/>/g, "&gt;")
          .replace(/"/g, "&quot;")
          .replace(/'/g, "&#039;");
      }

      function formatDate(dateString) {
        const date = new Date(dateString);
        return date.toLocaleDateString("en-US", {
          month: "short",
          day: "numeric",
          year: "numeric",
        });
      }

      function getDateString() {
        const now = new Date();
        return now.toISOString().split("T")[0];
      }

      function updateLastUpdated() {
        const now = new Date();
        document.getElementById("update-time").textContent =
          now.toLocaleTimeString("en-US", {
            hour: "2-digit",
            minute: "2-digit",
          });
      }

      function showError(message) {
        console.error(message);
        // You could show a toast notification here
      }

      // Logout function
      function logout() {
        if (!confirm("Are you sure you want to logout?")) return;

        document.cookie =
          "admin_session=; expires=Thu, 01 Jan 1970 00:00:00 UTC; path=/;";
        localStorage.removeItem("adminToken");
        sessionStorage.clear();
        window.location.href = "/admin/login";
      }
    </script>
  </body>
</html><|MERGE_RESOLUTION|>--- conflicted
+++ resolved
@@ -21,15 +21,7 @@
     <style>
       /* Analytics Page Specific Styles */
       body {
-<<<<<<< HEAD
         background: linear-gradient(135deg, var(--color-blue) 0%, var(--color-red) 100%);
-=======
-        background: linear-gradient(
-          135deg,
-          var(--color-primary) 0%,
-          var(--color-secondary) 100%
-        );
->>>>>>> 52d3bf83
         min-height: 100vh;
         padding: var(--space-lg);
       }
@@ -47,81 +39,6 @@
         gap: var(--space-xl);
       }
 
-<<<<<<< HEAD
-=======
-      .table-container {
-        background: var(--color-surface);
-        border-radius: var(--radius-lg);
-        padding: var(--space-xl);
-        box-shadow: var(--shadow-lg);
-        margin-bottom: var(--space-xl);
-      }
-
-      .table-header {
-        font-family: var(--font-display);
-        font-size: var(--font-size-xl);
-        font-weight: 700;
-        color: var(--color-text-primary);
-        margin-bottom: var(--space-lg);
-        text-transform: uppercase;
-        letter-spacing: var(--letter-spacing-wide);
-      }
-
-      .recommendations-container {
-        background: var(--color-surface);
-        border-radius: var(--radius-lg);
-        padding: var(--space-xl);
-        box-shadow: var(--shadow-lg);
-      }
-
-      .recommendations-header {
-        font-family: var(--font-display);
-        font-size: var(--font-size-xl);
-        font-weight: 700;
-        color: var(--color-text-primary);
-        margin-bottom: var(--space-lg);
-        text-transform: uppercase;
-        letter-spacing: var(--letter-spacing-wide);
-      }
-
-      .loading {
-        display: flex;
-        justify-content: center;
-        align-items: center;
-        padding: var(--space-4xl);
-        color: var(--color-text-tertiary);
-      }
-
-      .spinner {
-        border: 3px solid var(--color-border);
-        border-top: 3px solid var(--color-primary);
-        border-radius: 50%;
-        width: 40px;
-        height: 40px;
-        animation: spin 1s linear infinite;
-        margin-right: var(--space-sm);
-      }
-
-      @keyframes spin {
-        0% {
-          transform: rotate(0deg);
-        }
-        100% {
-          transform: rotate(360deg);
-        }
-      }
-
-      .chart-header {
-        font-family: var(--font-display);
-        font-size: var(--font-size-lg);
-        font-weight: 700;
-        color: var(--color-text-primary);
-        margin-bottom: var(--space-lg);
-        text-transform: uppercase;
-        letter-spacing: var(--letter-spacing-wide);
-      }
-
->>>>>>> 52d3bf83
       .chart-wrapper {
         position: relative;
         height: 300px;
@@ -228,7 +145,6 @@
     <header class="admin-header">
       <div class="admin-header-content">
         <div>
-<<<<<<< HEAD
           <h1 class="admin-header-title">Analytics Dashboard</h1>
           <p class="admin-header-subtitle">A Lo Cubano Boulder Fest - Comprehensive Data Analytics</p>
         </div>
@@ -241,48 +157,6 @@
           </button>
           <button class="admin-btn admin-btn-ghost" onclick="location.href='/admin/dashboard'">
             <span>Dashboard</span>
-=======
-          <a
-            href="/admin"
-            class="form-button-type"
-            style="margin-right: var(--space-sm)"
-          >
-            🎯 Portal
-          </a>
-          <a href="/admin/dashboard" class="form-button-type"> 📋 Dashboard </a>
-          <h1>📊 Analytics Dashboard</h1>
-        </div>
-        <div
-          id="last-updated"
-          style="
-            color: var(--color-text-tertiary);
-            font-size: var(--font-size-sm);
-          "
-        >
-          Last updated: <span id="update-time">--</span>
-        </div>
-      </div>
-
-      <!-- Controls Bar -->
-      <div class="controls-bar">
-        <div class="time-range-controls">
-          <button class="form-button-type time-range-btn" data-days="7">
-            7 Days
-          </button>
-          <button class="form-button-type time-range-btn active" data-days="30">
-            30 Days
-          </button>
-          <button class="form-button-type time-range-btn" data-days="90">
-            90 Days
-          </button>
-          <button class="form-button-type time-range-btn" data-days="all">
-            All Time
-          </button>
-        </div>
-        <div class="export-controls">
-          <button class="form-button-type export-btn" onclick="exportJSON()">
-            📥 Export JSON
->>>>>>> 52d3bf83
           </button>
           <button class="admin-btn admin-btn-primary" onclick="logout()">
             <span>Logout</span>
