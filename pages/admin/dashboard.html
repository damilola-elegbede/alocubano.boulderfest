<!doctype html>
<html lang="en" data-theme="dark">
  <head>
    <meta charset="UTF-8" />
    <meta name="viewport" content="width=device-width, initial-scale=1.0" />
    <title>Admin Dashboard - A Lo Cubano Boulder Fest</title>
    <link rel="stylesheet" href="/css/base.css" />
    <link rel="stylesheet" href="/css/typography.css" />
    <link rel="stylesheet" href="/css/components.css" />
    <link rel="stylesheet" href="/css/navigation.css" />
    <link rel="stylesheet" href="/css/forms.css" />
    <link rel="stylesheet" href="/css/admin-overrides.css" />
    <script type="module" src="/js/theme-manager.js"></script>
  </head>
<<<<<<< HEAD
  <body class="admin-container">
    <!-- Unified Admin Header -->
    <header class="admin-header">
      <div class="admin-header-content">
        <div>
          <h1 class="admin-header-title">Admin Dashboard</h1>
          <p class="admin-header-subtitle">A Lo Cubano Boulder Fest - Festival Management & Analytics</p>
        </div>
        <div class="admin-header-actions">
          <button class="admin-btn admin-btn-success" onclick="syncToSheets()">
            <span>Sync to Sheets</span>
          </button>
          <button class="admin-btn admin-btn-primary" onclick="logout()">
            <span>Logout</span>
          </button>
=======
  <body>
    <nav class="admin-nav">
      <div class="container">
        <div
          style="
            display: flex;
            justify-content: space-between;
            align-items: center;
            padding: var(--space-lg) 0;
          "
        >
          <h1
            class="text-display"
            style="font-size: var(--font-size-2xl); margin: 0"
          >
            Admin Dashboard
          </h1>
          <div
            class="header-actions"
            style="display: flex; gap: var(--space-sm); align-items: center"
          >
            <button
              class="btn btn-secondary"
              onclick="location.href='/admin'"
              style="
                padding: var(--space-sm) var(--space-md);
                font-size: var(--font-size-sm);
              "
            >
              🎯 Portal
            </button>
            <button
              class="btn btn-secondary"
              onclick="location.href='/admin/analytics'"
              style="
                padding: var(--space-sm) var(--space-md);
                font-size: var(--font-size-sm);
              "
            >
              📈 Analytics
            </button>
            <button
              class="btn btn-accent"
              onclick="syncToSheets()"
              style="
                padding: var(--space-sm) var(--space-md);
                font-size: var(--font-size-sm);
              "
            >
              📊 Sync to Sheets
            </button>
            <button
              class="btn btn-primary"
              onclick="logout()"
              style="
                padding: var(--space-sm) var(--space-md);
                font-size: var(--font-size-sm);
              "
            >
              Logout
            </button>
          </div>
>>>>>>> 52d3bf83
        </div>
      </div>
    </header>

    <!-- Unified Admin Navigation -->
    <nav class="admin-navigation">
      <ul class="admin-nav-list">
        <li class="admin-nav-item">
          <a href="/admin" class="admin-nav-link">
            <span>Portal</span>
          </a>
        </li>
        <li class="admin-nav-item">
          <a href="/admin/dashboard" class="admin-nav-link active">
            <span>Dashboard</span>
          </a>
        </li>
        <li class="admin-nav-item">
          <a href="/admin/tickets" class="admin-nav-link">
            <span>Tickets</span>
          </a>
        </li>
        <li class="admin-nav-item">
          <a href="/admin/analytics" class="admin-nav-link">
            <span>Analytics</span>
          </a>
        </li>
        <li class="admin-nav-item">
          <a href="/admin/checkin" class="admin-nav-link">
            <span>Check-in Scanner</span>
          </a>
        </li>
      </ul>
      
      <!-- Event Selector -->
      <div id="event-selector-container"></div>
    </nav>

<<<<<<< HEAD
    <!-- Statistics Grid -->
    <div class="admin-grid auto-fit" id="statsGrid" data-testid="dashboard-stats">
      <div class="admin-loading">Loading statistics...</div>
    </div>

    <!-- Registrations Section -->
    <div class="admin-card admin-mb-xl" id="registrations">
      <!-- Additional anchor for transactions (points to same section) -->
      <span id="transactions"></span>
      <div class="admin-card-header">
        <h2 class="admin-card-title">Registrations</h2>
        <div class="admin-card-actions">
          <button class="admin-btn admin-btn-sm" onclick="exportToCSV()">
            <span>Export CSV</span>
          </button>
=======
    <div class="container">
      <!-- Statistics -->
      <div
        class="admin-grid auto-fit"
        id="statsGrid"
        data-testid="dashboard-stats"
      >
        <div class="loading">Loading statistics...</div>
      </div>

      <!-- Registrations Section (also handles transactions) -->
      <div
        class="card"
        id="registrations"
        style="margin-bottom: var(--space-3xl)"
      >
        <!-- Additional anchor for transactions (points to same section) -->
        <span id="transactions"></span>
        <div
          style="
            display: flex;
            justify-content: space-between;
            align-items: center;
            margin-bottom: var(--space-xl);
            padding-bottom: var(--space-md);
            border-bottom: 1px solid var(--color-border);
          "
        >
          <h2
            class="text-display"
            style="font-size: var(--font-size-xl); margin: 0"
          >
            Registrations
          </h2>
>>>>>>> 52d3bf83
        </div>
      </div>
      <div class="admin-card-body">

<<<<<<< HEAD
        <div class="admin-flex admin-flex-wrap admin-gap-md admin-mb-xl">
=======
        <div
          style="
            display: flex;
            gap: var(--space-md);
            margin-bottom: var(--space-xl);
            flex-wrap: wrap;
          "
        >
>>>>>>> 52d3bf83
          <input
            type="text"
            id="searchInput"
            class="admin-form-input"
            placeholder="Search by name, email, or ticket ID..."
            onkeypress="if(event.key==='Enter') searchRegistrations()"
            data-testid="search-registrations"
            style="flex: 1; min-width: 250px"
          />
          <select
            id="statusFilter"
            class="admin-form-select"
            onchange="searchRegistrations()"
            data-testid="ticket-type-filter"
            style="min-width: 120px"
          >
            <option value="">All Status</option>
            <option value="valid">Valid</option>
            <option value="cancelled">Cancelled</option>
            <option value="transferred">Transferred</option>
          </select>
<<<<<<< HEAD
          <select 
            id="checkinFilter" 
            class="admin-form-select" 
=======
          <select
            id="checkinFilter"
            class="form-input-type"
>>>>>>> 52d3bf83
            onchange="searchRegistrations()"
            style="min-width: 150px"
          >
            <option value="">All Tickets</option>
            <option value="false">Not Checked In</option>
            <option value="true">Checked In</option>
          </select>
<<<<<<< HEAD
          <button 
            class="admin-btn admin-btn-primary" 
            onclick="searchRegistrations()" 
            data-testid="search-button"
          >
            <span>Search</span>
=======
          <button
            class="btn btn-primary"
            onclick="searchRegistrations()"
            data-testid="search-button"
            style="white-space: nowrap"
          >
            Search
          </button>
          <button
            class="btn btn-secondary"
            onclick="exportToCSV()"
            style="white-space: nowrap"
          >
            Export CSV
>>>>>>> 52d3bf83
          </button>
        </div>

        <div id="registrationsTable" data-testid="registrations-table">
          <div class="admin-loading">Loading registrations...</div>
        </div>

<<<<<<< HEAD
        <div class="pagination admin-flex admin-justify-center admin-gap-sm admin-mt-xl" id="pagination"></div>
=======
        <div
          class="pagination"
          id="pagination"
          style="
            display: flex;
            justify-content: center;
            gap: var(--space-sm);
            margin-top: var(--space-xl);
          "
        ></div>
>>>>>>> 52d3bf83
      </div>
    </div>

    <script>
      // Security improvements:
      // 1. All user-provided data is escaped using escapeHtml() to prevent XSS attacks
      // 2. CSRF tokens are fetched and included in all state-changing requests
      // 3. Error messages are safely displayed using textContent or escapeHtml()

      let currentPage = 0;
      const pageSize = 50;
      let authToken = null;
      let csrfToken = null;

      // HTML escaping function to prevent XSS attacks
      // CRITICAL: Use this for ALL user-provided data displayed in innerHTML
      function escapeHtml(unsafe) {
        if (unsafe == null) return "";
        return String(unsafe)
          .replace(/&/g, "&amp;")
          .replace(/</g, "&lt;")
          .replace(/>/g, "&gt;")
          .replace(/"/g, "&quot;")
          .replace(/'/g, "&#039;");
      }

      // Fetch CSRF token
      async function fetchCSRFToken() {
        try {
          const response = await fetch("/api/admin/csrf-token");
          if (response.ok) {
            const data = await response.json();
            csrfToken = data.csrfToken;
            // Refresh token before it expires (50 minutes)
            setTimeout(fetchCSRFToken, 50 * 60 * 1000);
          }
        } catch (error) {
          console.warn("Failed to fetch CSRF token:", error);
          // Continue without CSRF token for backward compatibility
        }
      }

      // Check authentication on load
      async function checkAuth() {
        const controller = new AbortController();
        const maxRetries = 3;
        let retryCount = 0;

        // Check if we have a session cookie first
        const hasCookie = document.cookie.includes("session=");

        // If coming from login page, add small delay for cookie processing
        if (document.referrer.includes("/admin/login") || !hasCookie) {
          await new Promise((resolve) => setTimeout(resolve, 200));
        }

        while (retryCount < maxRetries) {
          try {
            // Increase timeout for initial check
            const timeoutId = setTimeout(
              () => controller.abort(),
              retryCount === 0 ? 5000 : 3000,
            );

            const response = await fetch("/api/admin/dashboard", {
              signal: controller.signal,
              headers: {
                "Cache-Control": "no-cache",
              },
            });

            clearTimeout(timeoutId);

            if (response.ok) {
              // Authentication successful
              document.body.setAttribute("data-auth-status", "authenticated");
              const data = await response.json();
              console.log("Dashboard data loaded successfully");
              return data;
            }

            // If not authenticated and we've exhausted retries
            if (retryCount === maxRetries - 1) {
              console.warn("Authentication check failed after retries");
              document.body.setAttribute("data-auth-status", "unauthenticated");
              window.location.replace("/admin/login");
              return false;
            }

            // Retry with exponential backoff
            retryCount++;
            const backoffDelay = Math.min(
              1000 * Math.pow(2, retryCount - 1),
              3000,
            );
            console.log(
              `Auth check failed, retrying in ${backoffDelay}ms (attempt ${retryCount}/${maxRetries})`,
            );
            await new Promise((resolve) => setTimeout(resolve, backoffDelay));
          } catch (error) {
            if (error.name === "AbortError") {
              console.error("Request timeout during authentication check");
            } else {
              console.error("Authentication check error:", error);
            }

            // Only redirect if we've exhausted retries
            if (retryCount === maxRetries - 1) {
              document.body.setAttribute("data-auth-status", "error");
              window.location.replace("/admin/login");
              return false;
            }

            // Retry on error
            retryCount++;
            const backoffDelay = Math.min(
              1000 * Math.pow(2, retryCount - 1),
              3000,
            );
            await new Promise((resolve) => setTimeout(resolve, backoffDelay));
          }
        }
      }

      // Load dashboard data
      async function loadDashboardData(eventId) {
        // Ensure auth status is set immediately
        if (!document.body.getAttribute("data-auth-status")) {
          document.body.setAttribute("data-auth-status", "checking");
        }

        try {
<<<<<<< HEAD
          const url = new URL("/api/admin/dashboard", window.location.origin);
          if (eventId && eventId !== 'all') {
            url.searchParams.set('eventId', eventId);
          }
          
          const response = await fetch(url.toString());
          const data = await response.json();
=======
          const authResult = await checkAuth();
          if (!authResult) return;
>>>>>>> 52d3bf83

          // checkAuth now returns dashboard data on success
          let data = authResult;

          // If checkAuth returned true (backward compatibility), fetch data separately
          if (authResult === true) {
            const response = await fetch("/api/admin/dashboard");
            data = await response.json();
            if (!response.ok) throw new Error(data.error);
          }

          // Fetch CSRF token after successful auth check
          await fetchCSRFToken();

          displayStats(data.stats);
          await loadRegistrations();
        } catch (error) {
          console.error("Failed to load dashboard:", error);
          document.getElementById("statsGrid").innerHTML = `
                    <div class="error">Failed to load dashboard: ${escapeHtml(error.message)}</div>
                `;
        }
      }

      // Make loadDashboardData available globally for event selector
      window.loadDashboardData = loadDashboardData;

      // Display statistics
      function displayStats(stats) {
        const statsGrid = document.getElementById("statsGrid");

        statsGrid.innerHTML = `
                <div class="admin-stat-card">
                    <h3 class="stat-label">Total Tickets</h3>
                    <div class="stat-number">${stats.total_tickets || 0}</div>
                </div>
                <div class="admin-stat-card">
                    <h3 class="stat-label">Checked In</h3>
                    <div class="stat-number">${stats.checked_in || 0}</div>
                    <div class="stat-label admin-mt-sm">${Math.round((stats.checked_in / stats.total_tickets) * 100) || 0}%</div>
                </div>
                <div class="admin-stat-card">
                    <h3 class="stat-label">Total Revenue</h3>
                    <div class="stat-number">$${(stats.total_revenue || 0).toFixed(2)}</div>
                </div>
                <div class="admin-stat-card">
                    <h3 class="stat-label">Total Orders</h3>
                    <div class="stat-number">${stats.total_orders || 0}</div>
                </div>
                <div class="admin-stat-card">
                    <h3 class="stat-label">Workshop Tickets</h3>
                    <div class="stat-number">${stats.workshop_tickets || 0}</div>
                </div>
                <div class="admin-stat-card">
                    <h3 class="stat-label">VIP Tickets</h3>
                    <div class="stat-number">${stats.vip_tickets || 0}</div>
                </div>
                <!-- Wallet Statistics -->
                <div class="admin-stat-card" style="border-left: 3px solid var(--color-text-primary);">
                    <h3 class="stat-label">Apple Wallet</h3>
                    <div class="stat-number">${stats.apple_wallet_users || 0}</div>
                    <div class="stat-label admin-mt-sm">${stats.total_tickets ? Math.round((stats.apple_wallet_users / stats.total_tickets) * 100) : 0}% adoption</div>
                </div>
                <div class="admin-stat-card" style="border-left: 3px solid var(--color-blue);">
                    <h3 class="stat-label">Google Wallet</h3>
                    <div class="stat-number">${stats.google_wallet_users || 0}</div>
                    <div class="stat-label admin-mt-sm">${stats.total_tickets ? Math.round((stats.google_wallet_users / stats.total_tickets) * 100) : 0}% adoption</div>
                </div>
                <div class="admin-stat-card">
                    <h3 class="stat-label">QR Generated</h3>
                    <div class="stat-number">${stats.qr_generated || 0}</div>
                    <div class="stat-label admin-mt-sm">${stats.total_tickets ? Math.round((stats.qr_generated / stats.total_tickets) * 100) : 0}% ready</div>
                </div>
            `;
      }

      // Load registrations
      async function loadRegistrations(page = 0) {
        currentPage = page;
        const offset = page * pageSize;

        const search = document.getElementById("searchInput").value;
        const status = document.getElementById("statusFilter").value;
        const checkedIn = document.getElementById("checkinFilter").value;

        const params = new URLSearchParams({
          limit: pageSize,
          offset: offset,
          ...(search && { search }),
          ...(status && { status }),
          ...(checkedIn && { checkedIn }),
        });

        try {
          const response = await fetch(`/api/admin/registrations?${params}`);
          const data = await response.json();

          if (!response.ok) throw new Error(data.error);

          displayRegistrations(data.registrations);
          displayPagination(data.total, page);
        } catch (error) {
          console.error("Failed to load registrations:", error);
          document.getElementById("registrationsTable").innerHTML = `
                    <div class="error">Failed to load registrations: ${escapeHtml(error.message)}</div>
                `;
        }
      }

      // Display registrations table
      function displayRegistrations(registrations) {
        if (registrations.length === 0) {
          document.getElementById("registrationsTable").innerHTML = `
                    <p class="admin-text-center admin-p-xl admin-text-muted">
                        No registrations found
                    </p>
                `;
          return;
        }

        const tableHTML = `
                <table class="admin-table">
                    <thead>
                        <tr>
                            <th>Ticket ID</th>
                            <th>Name</th>
                            <th>Email</th>
                            <th>Type</th>
                            <th>Status</th>
                            <th>Order</th>
                            <th>Actions</th>
                        </tr>
                    </thead>
                    <tbody>
                        ${registrations
                          .map(
                            (reg) => `
                            <tr>
                                <td><code class="admin-p-xs" style="background: var(--color-background-secondary); border-radius: var(--radius-sm);">${escapeHtml(reg.ticket_id)}</code></td>
                                <td>${escapeHtml(reg.attendee_first_name)} ${escapeHtml(reg.attendee_last_name)}</td>
                                <td>${escapeHtml(reg.attendee_email)}</td>
                                <td>${escapeHtml(formatTicketType(reg.ticket_type))}</td>
                                <td>
                                    <span class="status-badge ${reg.checked_in_at ? "success" : reg.status === "valid" ? "info" : "warning"}">
                                        ${reg.checked_in_at ? "Checked In" : escapeHtml(reg.status)}
                                    </span>
                                </td>
                                <td>${escapeHtml(reg.order_number)}</td>
                                <td>
                                    ${
                                      reg.checked_in_at
                                        ? `<button class="admin-btn admin-btn-sm admin-btn-secondary" data-action="undo" data-ticket-id="${escapeHtml(reg.ticket_id)}" data-testid="checkin-reg_${escapeHtml(reg.ticket_id)}"><span>Undo</span></button>`
                                        : `<button class="admin-btn admin-btn-sm admin-btn-success" data-action="checkin" data-ticket-id="${escapeHtml(reg.ticket_id)}" data-testid="checkin-reg_${escapeHtml(reg.ticket_id)}"><span>Check In</span></button>`
                                    }
                                </td>
                            </tr>
                        `,
                          )
                          .join("")}
                    </tbody>
                </table>
            `;

        document.getElementById("registrationsTable").innerHTML = tableHTML;
      }

      // Display pagination
      function displayPagination(total, currentPage) {
        const totalPages = Math.ceil(total / pageSize);
        const pagination = document.getElementById("pagination");

        if (totalPages <= 1) {
          pagination.innerHTML = "";
          return;
        }

        pagination.innerHTML = `
                <button class="admin-btn admin-btn-ghost" onclick="loadRegistrations(0)" ${currentPage === 0 ? "disabled" : ""}>
                    <span>First</span>
                </button>
                <button class="admin-btn admin-btn-ghost" onclick="loadRegistrations(${currentPage - 1})" ${currentPage === 0 ? "disabled" : ""}>
                    <span>Previous</span>
                </button>
                <span class="admin-p-md admin-text-secondary" style="font-family: var(--font-code); font-size: var(--font-size-sm);">
                    Page ${currentPage + 1} of ${totalPages}
                </span>
                <button class="admin-btn admin-btn-ghost" onclick="loadRegistrations(${currentPage + 1})" ${currentPage >= totalPages - 1 ? "disabled" : ""}>
                    <span>Next</span>
                </button>
                <button class="admin-btn admin-btn-ghost" onclick="loadRegistrations(${totalPages - 1})" ${currentPage >= totalPages - 1 ? "disabled" : ""}>
                    <span>Last</span>
                </button>
            `;
      }

      // Search registrations
      function searchRegistrations() {
        loadRegistrations(0);
      }

      // Check in ticket
      async function checkinTicket(ticketId) {
        if (!confirm(`Check in ticket ${ticketId}?`)) return;

        try {
          const headers = { "Content-Type": "application/json" };
          // Add CSRF token if available
          if (csrfToken) {
            headers["X-CSRF-Token"] = csrfToken;
          }

          const response = await fetch(
            `/api/admin/registrations?ticketId=${encodeURIComponent(ticketId)}`,
            {
              method: "PUT",
              headers: headers,
              body: JSON.stringify({ action: "checkin" }),
            },
          );

          const data = await response.json();

          if (!response.ok) throw new Error(data.error);

          await loadRegistrations(currentPage);
        } catch (error) {
          alert(`Failed to check in: ${escapeHtml(error.message)}`);
        }
      }

      // Undo check in
      async function undoCheckin(ticketId) {
        if (!confirm(`Undo check-in for ticket ${ticketId}?`)) return;

        try {
          const headers = { "Content-Type": "application/json" };
          // Add CSRF token if available
          if (csrfToken) {
            headers["X-CSRF-Token"] = csrfToken;
          }

          const response = await fetch(
            `/api/admin/registrations?ticketId=${encodeURIComponent(ticketId)}`,
            {
              method: "PUT",
              headers: headers,
              body: JSON.stringify({ action: "undo_checkin" }),
            },
          );

          const data = await response.json();

          if (!response.ok) throw new Error(data.error);

          await loadRegistrations(currentPage);
        } catch (error) {
          alert(`Failed to undo check-in: ${escapeHtml(error.message)}`);
        }
      }

      // Export to CSV
      async function exportToCSV() {
        const search = document.getElementById("searchInput").value;
        const status = document.getElementById("statusFilter").value;
        const checkedIn = document.getElementById("checkinFilter").value;

        const params = new URLSearchParams({
          limit: 10000, // Export all
          offset: 0,
          ...(search && { search }),
          ...(status && { status }),
          ...(checkedIn && { checkedIn }),
        });

        try {
          const response = await fetch(`/api/admin/registrations?${params}`);
          const data = await response.json();

          if (!response.ok) throw new Error(data.error);

          // Convert to CSV
          const csv = convertToCSV(data.registrations);

          // Download
          const blob = new Blob([csv], { type: "text/csv" });
          const url = window.URL.createObjectURL(blob);
          const a = document.createElement("a");
          a.href = url;
          a.download = `registrations-${new Date().toISOString().split("T")[0]}.csv`;
          a.click();
        } catch (error) {
          alert(`Export failed: ${escapeHtml(error.message)}`);
        }
      }

      // Convert to CSV
      function convertToCSV(data) {
        if (data.length === 0) return "";

        const headers = [
          "Ticket ID",
          "First Name",
          "Last Name",
          "Email",
          "Ticket Type",
          "Status",
          "Checked In",
          "Order Number",
        ];

        // Note: No HTML escaping needed for CSV export data
        // CSV format handles special characters differently
        const rows = data.map((row) => [
          row.ticket_id,
          row.attendee_first_name,
          row.attendee_last_name,
          row.attendee_email,
          row.ticket_type,
          row.status,
          row.checked_in_at ? "Yes" : "No",
          row.order_number,
        ]);

        return [
          headers.join(","),
          ...rows.map((row) =>
            row
              .map((cell) => `"${String(cell || "").replace(/"/g, '""')}"`)
              .join(","),
          ),
        ].join("\n");
      }

      // Format ticket type
      function formatTicketType(type) {
        const typeMap = {
          "vip-pass": "VIP Pass",
          "weekend-pass": "Weekend Pass",
          "friday-pass": "Friday",
          "saturday-pass": "Saturday",
          "sunday-pass": "Sunday",
          workshop: "Workshop",
          "general-admission": "General",
        };
        return typeMap[type] || type;
      }

      // Logout
      async function logout() {
        try {
          const headers = {};
          // Add CSRF token if available
          if (csrfToken) {
            headers["X-CSRF-Token"] = csrfToken;
          }

          await fetch("/api/admin/login", {
            method: "DELETE",
            headers: headers,
          });
          window.location.href = "/admin/login";
        } catch (error) {
          console.error("Logout failed:", error);
          window.location.href = "/admin/login";
        }
      }

      // Sync to Google Sheets
      async function syncToSheets() {
        const btn = event.target;
        const originalText = btn.textContent;

        btn.disabled = true;
        btn.textContent = "Syncing...";

        try {
          const response = await fetch("/api/sheets/sync", {
            method: "POST",
            headers: {
              "Content-Type": "application/json",
            },
          });

          const data = await response.json();

          if (response.ok) {
            if (data.sheetUrl) {
              alert(
                `✅ Sync completed!\n\nView your data at:\n${data.sheetUrl}`,
              );
            } else {
              alert(`✅ Sync completed at ${data.timestamp}`);
            }
          } else {
            alert(`❌ Sync failed: ${data.message || data.error}`);
          }
        } catch (error) {
          alert(`❌ Sync failed: ${error.message}`);
        } finally {
          btn.disabled = false;
          btn.textContent = originalText;
        }
      }

      // Add event delegation for check-in buttons
      document
        .getElementById("registrationsTable")
        .addEventListener("click", function (event) {
          if (event.target.matches(".admin-btn[data-action]") || 
              (event.target.parentElement && event.target.parentElement.matches(".admin-btn[data-action]"))) {
            const button = event.target.matches(".admin-btn[data-action]") 
              ? event.target 
              : event.target.parentElement;
            const action = button.getAttribute("data-action");
            const ticketId = button.getAttribute("data-ticket-id");

            if (action === "checkin") {
              checkinTicket(ticketId);
            } else if (action === "undo") {
              undoCheckin(ticketId);
            }
          }
        });

      // Initialize dashboard immediately
<<<<<<< HEAD
      document.body.setAttribute('data-auth-status', 'checking');
      
      // Initialize event selector and load dashboard data
      document.addEventListener('DOMContentLoaded', async () => {
        if (window.eventSelector) {
          await window.eventSelector.init();
          window.eventSelector.render('event-selector-container');
          
          // Load dashboard with selected event
          const selectedEventId = window.eventSelector.getSelectedEventId();
          loadDashboardData(selectedEventId);
        } else {
          // Fallback if event selector not available
          loadDashboardData(null);
        }
      });
=======
      document.body.setAttribute("data-auth-status", "checking");
      loadDashboard();
>>>>>>> 52d3bf83

      // Refresh data every 30 seconds
      setInterval(() => {
        const selectedEventId = window.eventSelector ? window.eventSelector.getSelectedEventId() : null;
        loadDashboardData(selectedEventId);
      }, 30000);
    </script>
    
    <script src="/js/admin-event-selector.js"></script>
  </body>
</html><|MERGE_RESOLUTION|>--- conflicted
+++ resolved
@@ -12,7 +12,6 @@
     <link rel="stylesheet" href="/css/admin-overrides.css" />
     <script type="module" src="/js/theme-manager.js"></script>
   </head>
-<<<<<<< HEAD
   <body class="admin-container">
     <!-- Unified Admin Header -->
     <header class="admin-header">
@@ -28,70 +27,6 @@
           <button class="admin-btn admin-btn-primary" onclick="logout()">
             <span>Logout</span>
           </button>
-=======
-  <body>
-    <nav class="admin-nav">
-      <div class="container">
-        <div
-          style="
-            display: flex;
-            justify-content: space-between;
-            align-items: center;
-            padding: var(--space-lg) 0;
-          "
-        >
-          <h1
-            class="text-display"
-            style="font-size: var(--font-size-2xl); margin: 0"
-          >
-            Admin Dashboard
-          </h1>
-          <div
-            class="header-actions"
-            style="display: flex; gap: var(--space-sm); align-items: center"
-          >
-            <button
-              class="btn btn-secondary"
-              onclick="location.href='/admin'"
-              style="
-                padding: var(--space-sm) var(--space-md);
-                font-size: var(--font-size-sm);
-              "
-            >
-              🎯 Portal
-            </button>
-            <button
-              class="btn btn-secondary"
-              onclick="location.href='/admin/analytics'"
-              style="
-                padding: var(--space-sm) var(--space-md);
-                font-size: var(--font-size-sm);
-              "
-            >
-              📈 Analytics
-            </button>
-            <button
-              class="btn btn-accent"
-              onclick="syncToSheets()"
-              style="
-                padding: var(--space-sm) var(--space-md);
-                font-size: var(--font-size-sm);
-              "
-            >
-              📊 Sync to Sheets
-            </button>
-            <button
-              class="btn btn-primary"
-              onclick="logout()"
-              style="
-                padding: var(--space-sm) var(--space-md);
-                font-size: var(--font-size-sm);
-              "
-            >
-              Logout
-            </button>
-          </div>
->>>>>>> 52d3bf83
         </div>
       </div>
     </header>
@@ -130,7 +65,6 @@
       <div id="event-selector-container"></div>
     </nav>
 
-<<<<<<< HEAD
     <!-- Statistics Grid -->
     <div class="admin-grid auto-fit" id="statsGrid" data-testid="dashboard-stats">
       <div class="admin-loading">Loading statistics...</div>
@@ -146,58 +80,11 @@
           <button class="admin-btn admin-btn-sm" onclick="exportToCSV()">
             <span>Export CSV</span>
           </button>
-=======
-    <div class="container">
-      <!-- Statistics -->
-      <div
-        class="admin-grid auto-fit"
-        id="statsGrid"
-        data-testid="dashboard-stats"
-      >
-        <div class="loading">Loading statistics...</div>
-      </div>
-
-      <!-- Registrations Section (also handles transactions) -->
-      <div
-        class="card"
-        id="registrations"
-        style="margin-bottom: var(--space-3xl)"
-      >
-        <!-- Additional anchor for transactions (points to same section) -->
-        <span id="transactions"></span>
-        <div
-          style="
-            display: flex;
-            justify-content: space-between;
-            align-items: center;
-            margin-bottom: var(--space-xl);
-            padding-bottom: var(--space-md);
-            border-bottom: 1px solid var(--color-border);
-          "
-        >
-          <h2
-            class="text-display"
-            style="font-size: var(--font-size-xl); margin: 0"
-          >
-            Registrations
-          </h2>
->>>>>>> 52d3bf83
         </div>
       </div>
       <div class="admin-card-body">
 
-<<<<<<< HEAD
         <div class="admin-flex admin-flex-wrap admin-gap-md admin-mb-xl">
-=======
-        <div
-          style="
-            display: flex;
-            gap: var(--space-md);
-            margin-bottom: var(--space-xl);
-            flex-wrap: wrap;
-          "
-        >
->>>>>>> 52d3bf83
           <input
             type="text"
             id="searchInput"
@@ -219,15 +106,9 @@
             <option value="cancelled">Cancelled</option>
             <option value="transferred">Transferred</option>
           </select>
-<<<<<<< HEAD
           <select 
             id="checkinFilter" 
             class="admin-form-select" 
-=======
-          <select
-            id="checkinFilter"
-            class="form-input-type"
->>>>>>> 52d3bf83
             onchange="searchRegistrations()"
             style="min-width: 150px"
           >
@@ -235,29 +116,12 @@
             <option value="false">Not Checked In</option>
             <option value="true">Checked In</option>
           </select>
-<<<<<<< HEAD
           <button 
             class="admin-btn admin-btn-primary" 
             onclick="searchRegistrations()" 
             data-testid="search-button"
           >
             <span>Search</span>
-=======
-          <button
-            class="btn btn-primary"
-            onclick="searchRegistrations()"
-            data-testid="search-button"
-            style="white-space: nowrap"
-          >
-            Search
-          </button>
-          <button
-            class="btn btn-secondary"
-            onclick="exportToCSV()"
-            style="white-space: nowrap"
-          >
-            Export CSV
->>>>>>> 52d3bf83
           </button>
         </div>
 
@@ -265,20 +129,7 @@
           <div class="admin-loading">Loading registrations...</div>
         </div>
 
-<<<<<<< HEAD
         <div class="pagination admin-flex admin-justify-center admin-gap-sm admin-mt-xl" id="pagination"></div>
-=======
-        <div
-          class="pagination"
-          id="pagination"
-          style="
-            display: flex;
-            justify-content: center;
-            gap: var(--space-sm);
-            margin-top: var(--space-xl);
-          "
-        ></div>
->>>>>>> 52d3bf83
       </div>
     </div>
 
@@ -411,7 +262,6 @@
         }
 
         try {
-<<<<<<< HEAD
           const url = new URL("/api/admin/dashboard", window.location.origin);
           if (eventId && eventId !== 'all') {
             url.searchParams.set('eventId', eventId);
@@ -419,10 +269,6 @@
           
           const response = await fetch(url.toString());
           const data = await response.json();
-=======
-          const authResult = await checkAuth();
-          if (!authResult) return;
->>>>>>> 52d3bf83
 
           // checkAuth now returns dashboard data on success
           let data = authResult;
@@ -848,7 +694,6 @@
         });
 
       // Initialize dashboard immediately
-<<<<<<< HEAD
       document.body.setAttribute('data-auth-status', 'checking');
       
       // Initialize event selector and load dashboard data
@@ -865,10 +710,6 @@
           loadDashboardData(null);
         }
       });
-=======
-      document.body.setAttribute("data-auth-status", "checking");
-      loadDashboard();
->>>>>>> 52d3bf83
 
       // Refresh data every 30 seconds
       setInterval(() => {
