<!doctype html>
<html lang="en" data-theme="dark">
  <head>
    <meta charset="UTF-8" />
    <meta
      name="viewport"
      content="width=device-width, initial-scale=1.0, user-scalable=no"
    />
    <meta name="apple-mobile-web-app-capable" content="yes" />
    <meta
      name="apple-mobile-web-app-status-bar-style"
      content="black-translucent"
    />
    <meta name="theme-color" content="#5b6bb5" />
    <title>Check-in Scanner - A Lo Cubano</title>
    <link rel="manifest" href="/manifest.json" />
    <link rel="apple-touch-icon" href="/images/icons/icon-192x192.png" />

    <!-- CSS System -->
    <link rel="stylesheet" href="/css/base.css" />
    <link rel="stylesheet" href="/css/typography.css" />
    <link rel="stylesheet" href="/css/components.css" />
    <link rel="stylesheet" href="/css/forms.css" />
    <link rel="stylesheet" href="/css/mobile-overrides.css" />
    <link rel="stylesheet" href="/css/admin-overrides.css" />
    <!-- Scanner-specific styles -->
    <style>
      /* QR Scanner specific overrides */
      body {
        height: 100vh;
        overflow: hidden;
        background: var(--color-background);
        color: var(--color-text-primary);
      }

      .scanner-app {
        height: 100vh;
        display: flex;
        flex-direction: column;
      }

      .app-header {
        background: linear-gradient(
          135deg,
          var(--color-blue) 0%,
          var(--color-red) 100%
        );
        padding: var(--space-lg) var(--space-xl);
        display: flex;
        justify-content: space-between;
        align-items: center;
        box-shadow: var(--shadow-lg);
        position: relative;
        z-index: 100;
      }

      .logout-btn {
        position: absolute;
        top: var(--space-lg);
        right: var(--space-lg);
        background: rgba(255, 255, 255, 0.2) !important;
        border: 2px solid rgba(255, 255, 255, 0.3) !important;
        color: var(--color-white) !important;
        font-size: var(--font-size-sm);
        font-weight: 600;
        min-height: 36px;
      }

      .logout-btn:hover {
        background: rgba(255, 255, 255, 0.3) !important;
        color: var(--color-white) !important;
      }

      .app-title {
        font-family: var(--font-display);
        font-size: var(--font-size-xl);
        font-weight: 700;
        color: var(--color-white);
        text-transform: uppercase;
        letter-spacing: var(--letter-spacing-wider);
      }

      .menu-btn {
        background: rgba(255, 255, 255, 0.2) !important;
        border: 2px solid rgba(255, 255, 255, 0.3) !important;
        width: 44px;
        height: 44px;
        min-height: 44px !important;
        border-radius: var(--radius-md);
        display: flex;
        align-items: center;
        justify-content: center;
        color: var(--color-white) !important;
        font-size: var(--font-size-xl);
        padding: 0 !important;
      }

      .menu-btn:hover {
        background: rgba(255, 255, 255, 0.3) !important;
        color: var(--color-white) !important;
      }

      .menu-btn:active {
        transform: scale(0.95);
      }

      .scanner-container {
        flex: 1;
        display: flex;
        flex-direction: column;
        min-height: 0;
      }

      .stats-bar {
        background: var(--color-surface-elevated);
        border-bottom: 1px solid var(--color-border);
        padding: var(--space-sm);
        display: flex;
        gap: var(--space-xs);
        font-size: var(--font-size-sm);
      }

      .stats-bar .admin-stat-card {
        padding: var(--space-md) !important;
        margin: 0 !important;
        min-width: auto !important;
        flex: 1;
        cursor: default;
      }

      .stats-bar .admin-stat-card:hover {
        transform: none;
        box-shadow: var(--shadow-md);
      }

      .scanner-viewport {
        flex: 1;
        position: relative;
        background: var(--color-black);
        overflow: hidden;
        min-height: 0;
      }

      #reader {
        width: 100%;
        height: 100%;
      }

      .scanner-overlay {
        position: absolute;
        top: 0;
        left: 0;
        right: 0;
        bottom: 0;
        pointer-events: none;
        display: flex;
        align-items: center;
        justify-content: center;
      }

      .scan-region {
        width: 250px;
        height: 250px;
        border: 3px solid var(--color-blue);
        border-radius: var(--radius-xl);
        position: relative;
        animation: scannerPulse 2s infinite;
      }

      @keyframes scannerPulse {
        0% {
          border-color: var(--color-blue);
        }
        50% {
          border-color: var(--color-red);
        }
        100% {
          border-color: var(--color-blue);
        }
      }

      .scan-corners {
        position: absolute;
        width: 30px;
        height: 30px;
        border: 4px solid var(--color-white);
      }

      .scan-corners.tl {
        top: -2px;
        left: -2px;
        border-right: none;
        border-bottom: none;
        border-top-left-radius: var(--radius-md);
      }

      .scan-corners.tr {
        top: -2px;
        right: -2px;
        border-left: none;
        border-bottom: none;
        border-top-right-radius: var(--radius-md);
      }

      .scan-corners.bl {
        bottom: -2px;
        left: -2px;
        border-right: none;
        border-top: none;
        border-bottom-left-radius: var(--radius-md);
      }

      .scan-corners.br {
        bottom: -2px;
        right: -2px;
        border-left: none;
        border-top: none;
        border-bottom-right-radius: var(--radius-md);
      }

      .controls {
        background: var(--color-surface-elevated);
        border-top: 1px solid var(--color-border);
        padding: var(--space-xl);
        display: flex;
        justify-content: space-around;
        align-items: center;
        box-shadow: var(--shadow-lg);
      }

      .control-btn {
        width: 60px !important;
        height: 60px !important;
        min-height: 60px !important;
        border-radius: 50% !important;
        display: flex;
        align-items: center;
        justify-content: center;
        font-size: 24px;
        padding: 0 !important;
        box-shadow: var(--shadow-md);
      }

      .control-btn:active {
        transform: scale(0.95);
      }

      .control-btn.torch {
<<<<<<< HEAD
        background: #f39c12 !important;
        border-color: #f39c12 !important;
        color: var(--color-white) !important;
      }

      .control-btn.torch:hover {
        background: #e67e22 !important;
        border-color: #e67e22 !important;
=======
        background: var(--color-warning);
>>>>>>> 52d3bf83
      }

      .control-btn.manual {
        background: var(--color-red) !important;
        border-color: var(--color-red) !important;
        color: var(--color-white) !important;
      }

      .control-btn.manual:hover {
        background: var(--color-secondary-hover) !important;
        border-color: var(--color-secondary-hover) !important;
      }

      .result-modal {
        position: fixed;
        top: 0;
        left: 0;
        right: 0;
        bottom: 0;
        background: rgba(0, 0, 0, 0.95);
        display: none;
        align-items: center;
        justify-content: center;
        z-index: var(--z-modal);
        animation: fadeIn 0.3s ease-out;
      }

      @keyframes fadeIn {
        from {
          opacity: 0;
        }
        to {
          opacity: 1;
        }
      }

      .result-modal.show {
        display: flex;
      }

      .result-content {
        background: var(--color-white);
        border-radius: var(--radius-xl);
        padding: var(--space-3xl);
        max-width: 90%;
        width: 350px;
        text-align: center;
        animation: slideUp 0.3s ease-out;
        box-shadow: var(--shadow-2xl);
      }

      @keyframes slideUp {
        from {
          transform: translateY(50px);
          opacity: 0;
        }
        to {
          transform: translateY(0);
          opacity: 1;
        }
      }

      .result-content.success {
        background: var(--color-success);
        color: var(--color-white);
      }

      .result-content.error {
        background: var(--color-error);
        color: var(--color-white);
      }

      .result-icon {
        font-size: 60px;
        margin-bottom: var(--space-xl);
      }

      .result-title {
        font-family: var(--font-display);
        font-size: var(--font-size-2xl);
        font-weight: 700;
        margin-bottom: var(--space-md);
        text-transform: uppercase;
        letter-spacing: var(--letter-spacing-wide);
      }

      .result-details {
        font-family: var(--font-sans);
        font-size: var(--font-size-base);
        opacity: 0.9;
        margin-bottom: var(--space-xl);
        white-space: pre-line;
        line-height: var(--line-height-relaxed);
      }

      .result-btn {
        background: rgba(255, 255, 255, 0.2) !important;
        color: currentColor !important;
        border: 2px solid rgba(255, 255, 255, 0.3) !important;
        padding: var(--space-md) var(--space-xl);
        border-radius: var(--radius-lg);
        font-family: var(--font-display);
        font-size: var(--font-size-base);
        font-weight: 600;
        text-transform: uppercase;
        letter-spacing: var(--letter-spacing-wide);
        min-height: 44px;
      }

      .result-content.success .result-btn {
        background: rgba(255, 255, 255, 0.2) !important;
        color: var(--color-white) !important;
        border-color: rgba(255, 255, 255, 0.3) !important;
      }

      .result-content.success .result-btn:hover {
        background: rgba(255, 255, 255, 0.3) !important;
        color: var(--color-white) !important;
      }

      .result-content.error .result-btn {
        background: rgba(255, 255, 255, 0.2) !important;
        color: var(--color-white) !important;
        border-color: rgba(255, 255, 255, 0.3) !important;
      }

      .result-content.error .result-btn:hover {
        background: rgba(255, 255, 255, 0.3) !important;
        color: var(--color-white) !important;
      }

      .manual-input {
        position: fixed;
        bottom: -100%;
        left: 0;
        right: 0;
        background: var(--color-surface);
        color: var(--color-text-primary);
        padding: var(--space-xl);
        border-radius: var(--radius-xl) var(--radius-xl) 0 0;
        transition: bottom 0.3s ease-out;
        z-index: var(--z-modal);
        box-shadow: var(--shadow-2xl);
      }

      .manual-input.show {
        bottom: 0;
      }

      .manual-input h3 {
        font-family: var(--font-display);
        font-size: var(--font-size-xl);
        font-weight: 700;
        margin-bottom: var(--space-lg);
        color: var(--color-text-primary);
        text-transform: uppercase;
        letter-spacing: var(--letter-spacing-wide);
      }

      .manual-input-buttons {
        display: flex;
        gap: var(--space-md);
        margin-top: var(--space-lg);
      }

      /* Hide HTML5 QR Code default UI elements */
      #reader__dashboard_section_csr,
      #reader__dashboard_section_fsr {
        display: none !important;
      }

      #reader__scan_region {
        border: none !important;
      }

      #reader video {
        object-fit: cover !important;
      }

      .offline-indicator {
        position: absolute;
        top: 80px;
        left: 50%;
        transform: translateX(-50%);
        z-index: var(--z-modal);
        margin: 0;
        width: auto;
        max-width: 90%;
        display: none;
      }

      /* Dark mode specific adjustments for scanner */
      [data-theme="dark"] .result-content:not(.success):not(.error) {
        background: var(--color-surface);
        color: var(--color-text-primary);
      }

      [data-theme="dark"] .manual-input {
        background: var(--color-surface-elevated);
        border-top: 1px solid var(--color-border);
      }

      /* Mobile responsiveness */
      @media (max-width: 480px) {
        .stats-bar {
          padding: var(--space-xs);
          gap: var(--space-xs);
          flex-wrap: wrap;
        }

        .stats-bar .admin-stat-card {
          min-width: calc(50% - var(--space-xs) / 2);
          flex: 0 0 calc(50% - var(--space-xs) / 2);
        }
<<<<<<< HEAD
        
        .event-selector-wrapper {
          padding: var(--space-sm) var(--space-lg);
          gap: var(--space-sm);
        }
        
        .event-selector-label {
          font-size: var(--font-size-xs);
        }
        
        .event-selector {
          font-size: var(--font-size-xs);
          padding: var(--space-xs) var(--space-sm);
          max-width: none;
        }
        
=======

>>>>>>> 52d3bf83
        .scan-region {
          width: 200px;
          height: 200px;
        }

        .controls {
          padding: var(--space-lg);
        }

        .control-btn {
          width: 50px !important;
          height: 50px !important;
          min-height: 50px !important;
          font-size: 20px;
        }

        .result-content {
          width: 90%;
          padding: var(--space-xl);
        }

        .offline-indicator {
          top: 110px; /* Adjusted to account for event selector */
          font-size: var(--font-size-sm);
        }
      }

      /* Event Selector Styles */
      .event-selector-wrapper {
        background: var(--color-surface-elevated);
        border-bottom: 1px solid var(--color-border);
        padding: var(--space-md) var(--space-xl);
        display: flex;
        align-items: center;
        gap: var(--space-md);
        font-size: var(--font-size-sm);
      }

      .event-selector-label {
        color: var(--color-text-secondary);
        font-weight: 600;
        white-space: nowrap;
        font-family: var(--font-display);
        text-transform: uppercase;
        letter-spacing: var(--letter-spacing-wide);
      }

      .event-selector {
        flex: 1;
        max-width: 400px;
        background: var(--color-surface) !important;
        border: 1px solid var(--color-border) !important;
        color: var(--color-text-primary) !important;
        padding: var(--space-sm) var(--space-md);
        border-radius: var(--radius-md);
        font-size: var(--font-size-sm);
        font-family: var(--font-sans);
      }

      .event-selector:focus {
        outline: none;
        border-color: var(--color-blue) !important;
        box-shadow: 0 0 0 2px rgba(102, 126, 234, 0.2);
      }

      /* Reduced motion support */
      @media (prefers-reduced-motion: reduce) {
        .scan-region {
          animation: none;
        }

        .result-modal,
        .result-content {
          animation: none;
        }

        .control-btn:active,
        .menu-btn:active {
          transform: none;
        }
      }
    </style>
  </head>
  <body>
    <div class="scanner-app">
      <div class="app-header">
        <button class="logout-btn admin-btn admin-btn-ghost admin-btn-sm" onclick="logout()">Logout</button>
        <div class="app-title" data-testid="scanner-title">
          Check-in Scanner
        </div>
<<<<<<< HEAD
        <button class="menu-btn admin-btn admin-btn-ghost" onclick="showMenu()">☰</button>
=======
        <button class="menu-btn form-button-type" onclick="showMenu()">
          ☰
        </button>
>>>>>>> 52d3bf83
      </div>

      <!-- Event Selector -->
      <div id="event-selector-container"></div>

      <div class="admin-alert error offline-indicator" id="offlineIndicator">
        <div class="alert-title">📵 Offline Mode</div>
        <div class="alert-content">Check-ins will sync when connected</div>
      </div>

      <div class="scanner-container" data-testid="scanner-container">
        <div class="stats-bar">
          <div class="admin-stat-card">
            <div class="stat-number" id="todayCount">0</div>
            <div class="stat-label">Today</div>
          </div>
          <div class="admin-stat-card">
            <div
              class="stat-number"
              id="sessionCount"
              data-testid="checkin-counter"
            >
              0
            </div>
            <div class="stat-label">Session</div>
          </div>
          <div class="admin-stat-card">
            <div class="stat-number" id="queueCount">0</div>
            <div class="stat-label">Queued</div>
          </div>
          <div class="admin-stat-card">
            <div class="stat-number" id="walletCount">0</div>
            <div class="stat-label">Wallet</div>
          </div>
          <div class="admin-stat-card">
            <div class="stat-number" id="totalCount">0</div>
            <div class="stat-label">Total</div>
          </div>
        </div>

        <div class="scanner-viewport">
          <div id="reader" data-testid="camera-scanner"></div>
          <div class="scanner-overlay">
            <div class="scan-region">
              <div class="scan-corners tl"></div>
              <div class="scan-corners tr"></div>
              <div class="scan-corners bl"></div>
              <div class="scan-corners br"></div>
            </div>
          </div>
        </div>

        <div class="controls">
<<<<<<< HEAD
          <button class="control-btn torch admin-btn" onclick="toggleTorch()" id="torchBtn">
=======
          <button
            class="control-btn torch form-button-type"
            onclick="toggleTorch()"
            id="torchBtn"
          >
>>>>>>> 52d3bf83
            🔦
          </button>
          <button
            class="control-btn manual admin-btn"
            onclick="showManualInput()"
            data-testid="manual-input-toggle"
          >
            ⌨️
          </button>
<<<<<<< HEAD
          <button class="control-btn admin-btn" onclick="location.reload()">🔄</button>
=======
          <button
            class="control-btn form-button-type"
            onclick="location.reload()"
          >
            🔄
          </button>
>>>>>>> 52d3bf83
        </div>
      </div>
    </div>

    <div class="result-modal" id="resultModal">
      <div class="result-content" id="resultContent">
        <div class="result-icon" id="resultIcon"></div>
        <div
          class="result-title"
          id="resultTitle"
          data-testid="validation-result"
        ></div>
        <div
          class="result-details"
          id="resultDetails"
          data-testid="ticket-info"
        ></div>
        <button class="result-btn admin-btn admin-btn-primary" onclick="closeResult()">
          Continue Scanning
        </button>
      </div>
    </div>

    <div class="manual-input" id="manualInput">
      <h3>Manual Ticket Entry</h3>
      <input
        type="text"
        id="manualTicketId"
        class="admin-form-input"
        placeholder="Enter ticket ID..."
        autocomplete="off"
        data-testid="qr-manual-input"
      />
      <div class="manual-input-buttons">
        <button
          class="admin-btn admin-btn-primary"
          onclick="submitManualTicket()"
          data-testid="validate-ticket"
        >
          Check In
        </button>
<<<<<<< HEAD
        <button class="admin-btn admin-btn-ghost" onclick="hideManualInput()">Cancel</button>
=======
        <button class="form-button-type cancel" onclick="hideManualInput()">
          Cancel
        </button>
>>>>>>> 52d3bf83
      </div>
    </div>

    <!-- Theme Manager -->
    <script type="module" src="/js/theme-manager.js"></script>
<<<<<<< HEAD
    
    <!-- Event Selector -->
    <script src="/js/admin-event-selector.js"></script>
    
=======

>>>>>>> 52d3bf83
    <!-- QR Code Scanner -->
    <script src="https://unpkg.com/html5-qrcode@2.3.8/html5-qrcode.min.js"></script>
    <script>
      let scanner = null;
      let sessionCount = 0;
      let isScanning = false;
      let torchOn = false;

      // Statistics
      const stats = {
        today: 0,
        session: 0,
        queued: 0,
        wallet: 0,
        total: 0,
      };

      // Initialize scanner
      async function initScanner() {
        try {
          scanner = new Html5Qrcode("reader");

          const config = {
            fps: 10,
            qrbox: { width: 250, height: 250 },
            aspectRatio: 1.0,
            experimentalFeatures: {
              useBarCodeDetectorIfSupported: true,
            },
          };

          await scanner.start(
            { facingMode: "environment" },
            config,
            onScanSuccess,
            onScanError,
          );

          isScanning = true;
        } catch (error) {
          console.error("Failed to start scanner:", error);
          alert("Camera access denied or not available");
        }
      }

      // Handle successful scan
      async function onScanSuccess(decodedText) {
        if (!isScanning) return;

        // Prevent multiple scans
        isScanning = false;

        // Haptic feedback
        if (navigator.vibrate) {
          navigator.vibrate(200);
        }

        // Validate QR code
        await validateTicket(decodedText);

        // Resume scanning after delay
        setTimeout(() => {
          isScanning = true;
        }, 2000);
      }

      // Handle scan errors (ignore)
      function onScanError(error) {
        // Ignore scan errors
      }

      // Validate ticket (QR code or JWT wallet token)
      async function validateTicket(token) {
        try {
          // Detect wallet tokens (JWT format)
          const isWalletToken = token.includes(".") && token.length > 100;

          // Get selected event ID from event selector
          const selectedEventId = window.eventSelector ? window.eventSelector.getSelectedEventId() : null;

          const response = await fetch("/api/tickets/validate", {
            method: "POST",
            headers: { "Content-Type": "application/json" },
            body: JSON.stringify({
              token: token,
              validatedBy: "mobile-scanner",
              location: "entrance",
              wallet_source: isWalletToken ? "jwt" : null,
              qr_access_method: isWalletToken ? "wallet" : "qr_code",
              event_id: selectedEventId,
            }),
          });

          const data = await response.json();

          if (data.offline) {
            // Offline check-in
            stats.queued++;
            updateStats();
            showResult(
              "queued",
              "Queued for Sync",
              `Check-in saved offline (${stats.queued} in queue)`,
            );
          } else if (data.valid) {
            // Success
            stats.session++;
            stats.today++;
            if (data.ticket && data.ticket.wallet_source) stats.wallet++;
            updateStats();

            // Show wallet badge if from wallet
            const walletBadge =
              data.ticket && data.ticket.wallet_source ? "📱 " : "🎫 ";
            const accessMethod =
              data.ticket && data.ticket.qr_access_method === "wallet"
                ? " (Wallet)"
                : "";

            if (data.ticket) {
              showResult(
                "success",
                `${walletBadge}Valid Ticket!`,
                `${data.ticket.attendeeName}\n${data.ticket.type}${accessMethod}\nScan ${data.ticket.scanCount}/${data.ticket.maxScans}`,
              );
            } else {
              showResult("success", "Valid Ticket!", "Check-in successful");
            }
          } else {
            // Error
            showResult(
              "error",
              "Invalid Ticket",
              data.error || "This ticket cannot be validated",
            );
          }
        } catch (error) {
          console.error("Validation error:", error);

          // Queue for offline sync
          stats.queued++;
          updateStats();
          showResult(
            "queued",
            "Queued for Sync",
            "No connection - check-in saved",
          );
        }
      }

      // Show result modal
      function showResult(type, title, details) {
        const modal = document.getElementById("resultModal");
        const content = document.getElementById("resultContent");
        const icon = document.getElementById("resultIcon");
        const titleEl = document.getElementById("resultTitle");
        const detailsEl = document.getElementById("resultDetails");

        // Set content
        if (type === "success") {
          content.className = "result-content success";
          icon.textContent = "✅";
          content.setAttribute("data-testid", "checkin-success");
        } else if (type === "error") {
          content.className = "result-content error";
          icon.textContent = "❌";
          content.setAttribute("data-testid", "validation-error");
        } else if (type === "queued") {
          content.className = "result-content";
          icon.textContent = "📥";
          content.setAttribute("data-testid", "network-error");
        }

        titleEl.textContent = title;
        detailsEl.textContent = details;

        // Show modal
        modal.classList.add("show");

        // Auto-close after 3 seconds
        setTimeout(() => {
          closeResult();
        }, 3000);
      }

      // Close result modal
      function closeResult() {
        document.getElementById("resultModal").classList.remove("show");
      }

      // Toggle torch/flashlight
      async function toggleTorch() {
        if (!scanner) return;

        try {
          const track = scanner.getRunningTrackCameraCapabilities();

          if (track && track.torchFeature) {
            torchOn = !torchOn;
            await track.applyTorch(torchOn);

            const rootStyles = getComputedStyle(document.documentElement);
            const warningColor = rootStyles
              .getPropertyValue("--color-warning")
              .trim();
            const warningActiveColor = "#fbbf24"; // Brighter warning color for active state
            document.getElementById("torchBtn").style.background = torchOn
              ? warningActiveColor
              : warningColor;
          } else {
            alert("Torch not available on this device");
          }
        } catch (error) {
          console.error("Torch error:", error);
          alert("Torch control not supported");
        }
      }

      // Show manual input
      function showManualInput() {
        document.getElementById("manualInput").classList.add("show");
        document.getElementById("manualTicketId").focus();
      }

      // Hide manual input
      function hideManualInput() {
        document.getElementById("manualInput").classList.remove("show");
        document.getElementById("manualTicketId").value = "";
      }

      // Submit manual ticket
      async function submitManualTicket() {
        const ticketId = document.getElementById("manualTicketId").value.trim();

        if (!ticketId) {
          alert("Please enter a ticket ID");
          return;
        }

        hideManualInput();

        // For manual entry, we need to look up the ticket first
        try {
          // Get selected event ID from event selector
          const selectedEventId = window.eventSelector ? window.eventSelector.getSelectedEventId() : null;
          const eventParam = selectedEventId ? `&event_id=${selectedEventId}` : '';
          
          const response = await fetch(
            `/api/tickets?ticket_id=${encodeURIComponent(ticketId)}${eventParam}`,
          );
          const data = await response.json();

          if (data.ticket && data.ticket.qr_token) {
            await validateTicket(data.ticket.qr_token);
          } else {
            showResult("error", "Not Found", "Ticket ID not found");
          }
        } catch (error) {
          showResult("error", "Error", "Failed to lookup ticket");
        }
      }

      // Update statistics display
      function updateStats() {
        document.getElementById("todayCount").textContent = stats.today;
        document.getElementById("sessionCount").textContent = stats.session;
        document.getElementById("queueCount").textContent = stats.queued;
        document.getElementById("walletCount").textContent = stats.wallet;
        document.getElementById("totalCount").textContent = stats.total;
      }

      // Load statistics
      async function loadStats() {
        try {
          // Get selected event ID from event selector
          const selectedEventId = window.eventSelector ? window.eventSelector.getSelectedEventId() : null;
          const eventParam = selectedEventId ? `?event_id=${selectedEventId}` : '';
          
          const response = await fetch(`/api/admin/dashboard${eventParam}`);
          const data = await response.json();

          if (data.stats) {
            stats.today = data.stats.today_sales || 0;
            stats.total = data.stats.checked_in || 0;
            stats.wallet = data.stats.wallet_checkins || 0;
            updateStats();
          }
        } catch (error) {
          console.error("Failed to load stats:", error);
        }
      }

      // Check online status
      function updateOnlineStatus() {
        const indicator = document.getElementById("offlineIndicator");

        if (navigator.onLine) {
          indicator.style.display = "none";

          // Trigger sync if we have queued items
          if (stats.queued > 0 && "serviceWorker" in navigator) {
            navigator.serviceWorker.ready.then((registration) => {
              return registration.sync.register("sync-checkins");
            });
          }
        } else {
          indicator.style.display = "block";
        }
      }

      // Show menu (placeholder)
      function showMenu() {
        if (confirm("Return to dashboard?")) {
          window.location.href = "/admin/dashboard";
        }
      }

      // Check authentication (mobile sessions last 72 hours)
      async function checkAuth() {
        try {
          // First check if we have a mobile session
          const response = await fetch("/api/admin/dashboard");
          if (!response.ok) {
            // Show mobile login screen instead of redirecting
            showMobileLogin();
            return false;
          }
          return true;
        } catch (error) {
          showMobileLogin();
          return false;
        }
      }

      // Show mobile login UI
      function showMobileLogin() {
        document.body.innerHTML = `
                <div style="
                    height: 100vh;
                    display: flex;
                    align-items: center;
                    justify-content: center;
                    background: linear-gradient(135deg, var(--color-blue) 0%, var(--color-red) 100%);
                ">
                    <div style="
                        background: var(--color-surface);
                        padding: 40px;
                        border-radius: 20px;
                        box-shadow: var(--shadow-xl);
                        max-width: 90%;
                        width: 350px;
                    ">
                        <h2 style="color: var(--color-text-primary); margin-bottom: 10px; text-align: center;">
                            🎫 Check-in Staff Login
                        </h2>
                        <p style="color: var(--color-text-secondary); text-align: center; margin-bottom: 30px; font-size: 14px;">
                            Session lasts 72 hours
                        </p>
                        <form id="mobileLoginForm" onsubmit="handleMobileLogin(event)">
                            <input 
                                type="password" 
                                id="staffPassword"
                                placeholder="Enter staff password"
                                required
                                style="
                                    width: 100%;
                                    padding: 15px;
                                    border: 1px solid var(--color-border);
                                    border-radius: 10px;
                                    font-size: 16px;
                                    margin-bottom: 20px;
                                    background: var(--color-background-secondary);
                                    color: var(--color-text-primary);
                                "
                            >
                            <button type="submit" style="
                                width: 100%;
                                padding: 15px;
                                background: var(--color-primary);
                                color: var(--color-text-inverse);
                                border: none;
                                border-radius: 10px;
                                font-size: 18px;
                                font-weight: 600;
                                cursor: pointer;
                            ">
                                Login to Scanner
                            </button>
                            <div id="loginError" style="
                                color: var(--color-error);
                                text-align: center;
                                margin-top: 15px;
                                display: none;
                            "></div>
                        </form>
                    </div>
                </div>
            `;

        // Focus password field
        setTimeout(() => {
          document.getElementById("staffPassword").focus();
        }, 100);
      }

      // Handle mobile login
      async function handleMobileLogin(event) {
        event.preventDefault();

        const password = document.getElementById("staffPassword").value;
        const errorDiv = document.getElementById("loginError");

        try {
          // Get CSRF token first
          const csrfResponse = await fetch("/api/admin/csrf-token");
          const csrfData = await csrfResponse.json();

          // Attempt login with mobile endpoint
          const response = await fetch("/api/admin/mobile-login", {
            method: "POST",
            headers: {
              "Content-Type": "application/json",
              "X-CSRF-Token": csrfData.token,
            },
            body: JSON.stringify({
              password: password,
              csrfToken: csrfData.token,
            }),
          });

          const data = await response.json();

          if (response.ok) {
            // Login successful, reload page
            location.reload();
          } else {
            errorDiv.textContent = data.error || "Invalid password";
            errorDiv.style.display = "block";
            document.getElementById("staffPassword").value = "";
            document.getElementById("staffPassword").focus();
          }
        } catch (error) {
          errorDiv.textContent = "Connection error. Please try again.";
          errorDiv.style.display = "block";
        }
      }

      // Initialize app
      async function init() {
        // Check authentication
        if (!(await checkAuth())) return;

        // Initialize event selector
        if (window.eventSelector) {
          await window.eventSelector.init();
          window.eventSelector.render('event-selector-container');
          
          // Set up event change listener to reload stats
          window.eventSelector.onChange(() => {
            loadStats();
          });
        }

        // Register service worker
        if ("serviceWorker" in navigator) {
          try {
            await navigator.serviceWorker.register("/js/sw.js");
            console.log("Service worker registered");
          } catch (error) {
            console.error("Service worker registration failed:", error);
          }
        }

        // Initialize scanner
        await initScanner();

        // Load statistics
        await loadStats();

        // Monitor online status
        updateOnlineStatus();
        window.addEventListener("online", updateOnlineStatus);
        window.addEventListener("offline", updateOnlineStatus);

        // Refresh stats periodically
        setInterval(loadStats, 30000);
      }

      // Logout function
      function logout() {
        if (!confirm("Are you sure you want to logout?")) return;

        document.cookie =
          "admin_session=; expires=Thu, 01 Jan 1970 00:00:00 UTC; path=/;";
        localStorage.removeItem("adminToken");
        sessionStorage.clear();
        window.location.href = "/admin/login";
      }

      // Start app
      init();
    </script>
  </body>
</html><|MERGE_RESOLUTION|>--- conflicted
+++ resolved
@@ -246,18 +246,6 @@
       }
 
       .control-btn.torch {
-<<<<<<< HEAD
-        background: #f39c12 !important;
-        border-color: #f39c12 !important;
-        color: var(--color-white) !important;
-      }
-
-      .control-btn.torch:hover {
-        background: #e67e22 !important;
-        border-color: #e67e22 !important;
-=======
-        background: var(--color-warning);
->>>>>>> 52d3bf83
       }
 
       .control-btn.manual {
@@ -472,26 +460,6 @@
           min-width: calc(50% - var(--space-xs) / 2);
           flex: 0 0 calc(50% - var(--space-xs) / 2);
         }
-<<<<<<< HEAD
-        
-        .event-selector-wrapper {
-          padding: var(--space-sm) var(--space-lg);
-          gap: var(--space-sm);
-        }
-        
-        .event-selector-label {
-          font-size: var(--font-size-xs);
-        }
-        
-        .event-selector {
-          font-size: var(--font-size-xs);
-          padding: var(--space-xs) var(--space-sm);
-          max-width: none;
-        }
-        
-=======
-
->>>>>>> 52d3bf83
         .scan-region {
           width: 200px;
           height: 200px;
@@ -582,13 +550,6 @@
         <div class="app-title" data-testid="scanner-title">
           Check-in Scanner
         </div>
-<<<<<<< HEAD
-        <button class="menu-btn admin-btn admin-btn-ghost" onclick="showMenu()">☰</button>
-=======
-        <button class="menu-btn form-button-type" onclick="showMenu()">
-          ☰
-        </button>
->>>>>>> 52d3bf83
       </div>
 
       <!-- Event Selector -->
@@ -642,15 +603,7 @@
         </div>
 
         <div class="controls">
-<<<<<<< HEAD
           <button class="control-btn torch admin-btn" onclick="toggleTorch()" id="torchBtn">
-=======
-          <button
-            class="control-btn torch form-button-type"
-            onclick="toggleTorch()"
-            id="torchBtn"
-          >
->>>>>>> 52d3bf83
             🔦
           </button>
           <button
@@ -660,16 +613,9 @@
           >
             ⌨️
           </button>
-<<<<<<< HEAD
-          <button class="control-btn admin-btn" onclick="location.reload()">🔄</button>
-=======
-          <button
-            class="control-btn form-button-type"
-            onclick="location.reload()"
-          >
+          <button class="control-btn admin-btn" onclick="location.reload()">
             🔄
           </button>
->>>>>>> 52d3bf83
         </div>
       </div>
     </div>
@@ -711,26 +657,11 @@
         >
           Check In
         </button>
-<<<<<<< HEAD
-        <button class="admin-btn admin-btn-ghost" onclick="hideManualInput()">Cancel</button>
-=======
-        <button class="form-button-type cancel" onclick="hideManualInput()">
-          Cancel
-        </button>
->>>>>>> 52d3bf83
       </div>
     </div>
 
     <!-- Theme Manager -->
     <script type="module" src="/js/theme-manager.js"></script>
-<<<<<<< HEAD
-    
-    <!-- Event Selector -->
-    <script src="/js/admin-event-selector.js"></script>
-    
-=======
-
->>>>>>> 52d3bf83
     <!-- QR Code Scanner -->
     <script src="https://unpkg.com/html5-qrcode@2.3.8/html5-qrcode.min.js"></script>
     <script>
