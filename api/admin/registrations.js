import authService from '../lib/auth-service.js';
import { getDatabaseClient } from '../lib/database.js';
import ticketService from '../lib/ticket-service.js';
import { getValidationService } from '../lib/validation-service.js';
import { withSecurityHeaders } from '../lib/security-headers.js';

// Utility function to check if a column exists in a table
async function columnExists(db, tableName, columnName) {
  try {
    const result = await db.execute(`PRAGMA table_info(${tableName})`);
    return result.rows.some(row => row[1] === columnName); // column name is second field
  } catch (error) {
    console.warn(`Could not check column existence for ${tableName}.${columnName}:`, error);
    return false;
  }
}

async function handler(req, res) {
  let db;

  try {
    db = await getDatabaseClient();

    if (req.method === 'GET') {
      const validationService = getValidationService();

      // Validate all search parameters
      const validation = validationService.validateRegistrationSearchParams(
        req.query
      );

      if (!validation.isValid) {
        return res.status(400).json({
          error: 'Validation failed',
          details: validation.errors
        });
      }

      const { sanitized } = validation;

<<<<<<< HEAD
    // Check if event_id column exists in tickets table
    const ticketsHasEventId = await columnExists(db, 'tickets', 'event_id');

    let sql = `
=======
      let sql = `
>>>>>>> 52d3bf83
      SELECT 
        t.*,
        tr.transaction_id as order_number,
        tr.amount_cents / 100.0 as order_amount,
        tr.customer_email as purchaser_email
      FROM tickets t
      JOIN transactions tr ON t.transaction_id = tr.id
      WHERE 1=1
    `;

      const args = [];

<<<<<<< HEAD
    // Add event filtering if eventId is provided and column exists
    if (sanitized.eventId && ticketsHasEventId) {
      sql += ` AND t.event_id = ?`;
      args.push(sanitized.eventId);
    }

    if (sanitized.searchTerm) {
      sql += ` AND (
=======
      if (sanitized.searchTerm) {
        sql += ` AND (
>>>>>>> 52d3bf83
        t.attendee_email LIKE ? ESCAPE '\\' OR 
        t.attendee_first_name LIKE ? ESCAPE '\\' OR 
        t.attendee_last_name LIKE ? ESCAPE '\\' OR
        t.ticket_id LIKE ? ESCAPE '\\' OR
        tr.customer_email LIKE ? ESCAPE '\\'
      )`;
        args.push(
          sanitized.searchTerm,
          sanitized.searchTerm,
          sanitized.searchTerm,
          sanitized.searchTerm,
          sanitized.searchTerm
        );
      }

      if (sanitized.status) {
        sql += ' AND t.status = ?';
        args.push(sanitized.status);
      }

      if (sanitized.ticketType) {
        sql += ' AND t.ticket_type = ?';
        args.push(sanitized.ticketType);
      }

      if (sanitized.checkedIn === 'true') {
        sql += ' AND t.checked_in_at IS NOT NULL';
      } else if (sanitized.checkedIn === 'false') {
        sql += ' AND t.checked_in_at IS NULL';
      }

<<<<<<< HEAD
    // Add event filtering if eventId is provided
    if (sanitized.eventId) {
      sql += ` AND t.event_id = ?`;
      args.push(sanitized.eventId);
    }

    sql += ` ORDER BY t.${sanitized.sortBy} ${sanitized.sortOrder}`;
    sql += ` LIMIT ? OFFSET ?`;
    args.push(sanitized.limit, sanitized.offset);
=======
      sql += ` ORDER BY t.${sanitized.sortBy} ${sanitized.sortOrder}`;
      sql += ' LIMIT ? OFFSET ?';
      args.push(sanitized.limit, sanitized.offset);
>>>>>>> 52d3bf83

      const result = await db.execute({ sql, args });

      // Get total count for pagination
      let countSql = `
        SELECT COUNT(*) as total 
        FROM tickets t
        JOIN transactions tr ON t.transaction_id = tr.id
        WHERE 1=1
      `;

      const countArgs = args.slice(0, -2); // Remove limit and offset

      // Add event filtering to count query
      if (sanitized.eventId && ticketsHasEventId) {
        countSql += ` AND t.event_id = ?`;
      }

      if (sanitized.searchTerm) {
        countSql += ` AND (
          t.attendee_email LIKE ? ESCAPE '\\' OR 
          t.attendee_first_name LIKE ? ESCAPE '\\' OR 
          t.attendee_last_name LIKE ? ESCAPE '\\' OR
          t.ticket_id LIKE ? ESCAPE '\\' OR
          tr.customer_email LIKE ? ESCAPE '\\'
        )`;
      }

<<<<<<< HEAD
      if (sanitized.status) countSql += ` AND t.status = ?`;
      if (sanitized.ticketType) countSql += ` AND t.ticket_type = ?`;
      if (sanitized.checkedIn === "true")
        countSql += ` AND t.checked_in_at IS NOT NULL`;
      else if (sanitized.checkedIn === "false")
        countSql += ` AND t.checked_in_at IS NULL`;
      if (sanitized.eventId) countSql += ` AND t.event_id = ?`;
=======
      if (sanitized.status) {
        countSql += ' AND t.status = ?';
      }
      if (sanitized.ticketType) {
        countSql += ' AND t.ticket_type = ?';
      }
      if (sanitized.checkedIn === 'true') {
        countSql += ' AND t.checked_in_at IS NOT NULL';
      } else if (sanitized.checkedIn === 'false') {
        countSql += ' AND t.checked_in_at IS NULL';
      }
>>>>>>> 52d3bf83

      const countResult = await db.execute({ sql: countSql, args: countArgs });

      res.status(200).json({
        registrations: result.rows,
        total: countResult.rows[0].total,
        limit: sanitized.limit,
        offset: sanitized.offset,
<<<<<<< HEAD
        hasMore: sanitized.offset + sanitized.limit < countResult.rows[0].total,
        eventId: sanitized.eventId || null,
        hasEventFiltering: {
          tickets: ticketsHasEventId,
        },
        filters: {
          eventId: sanitized.eventId || null,
          searchTerm: sanitized.searchTerm || null,
          status: sanitized.status || null,
          ticketType: sanitized.ticketType || null,
          checkedIn: sanitized.checkedIn !== undefined ? sanitized.checkedIn : null,
        },
=======
        hasMore: sanitized.offset + sanitized.limit < countResult.rows[0].total
>>>>>>> 52d3bf83
      });
    } else if (req.method === 'PUT') {
      // Update registration (check-in, edit details)
      const { ticketId } = req.query;
      const { action, ...data } = req.body;
      const validationService = getValidationService();

      // Validate ticket ID
      const ticketIdValidation = validationService.validateTicketId(ticketId);
      if (!ticketIdValidation.isValid) {
        return res.status(400).json({ error: ticketIdValidation.error });
      }

      // Validate action
      const actionValidation = validationService.validateAdminAction(action);
      if (!actionValidation.isValid) {
        return res.status(400).json({
          error: actionValidation.error,
          allowedValues: actionValidation.allowedValues
        });
      }

      switch (action) {
      case 'checkin': {
        await db.execute({
          sql: `UPDATE tickets 
                  SET checked_in_at = CURRENT_TIMESTAMP,
                      checked_in_by = ?,
                      updated_at = CURRENT_TIMESTAMP
                  WHERE ticket_id = ?`,
          args: [req.admin.id, ticketId]
        });

        res
          .status(200)
          .json({ success: true, message: 'Checked in successfully' });
        break;
      }

      case 'undo_checkin': {
        await db.execute({
          sql: `UPDATE tickets 
                  SET checked_in_at = NULL,
                      checked_in_by = NULL,
                      updated_at = CURRENT_TIMESTAMP
                  WHERE ticket_id = ?`,
          args: [ticketId]
        });

        res.status(200).json({ success: true, message: 'Check-in undone' });
        break;
      }

      case 'update': {
        const updated = await ticketService.updateAttendeeInfo(
          ticketId,
          data
        );
        res.status(200).json({ success: true, ticket: updated });
        break;
      }

      case 'cancel': {
        const cancelled = await ticketService.cancelTicket(
          ticketId,
          data.reason
        );
        res.status(200).json({ success: true, ticket: cancelled });
        break;
      }

      default:
        res.status(400).json({ error: 'Invalid action' });
      }
    } else {
      res.setHeader('Allow', ['GET', 'PUT']);
      res.status(405).end(`Method ${req.method} Not Allowed`);
    }
  } catch (error) {
    console.error('Registration API error:', error);
    res.status(500).json({ error: 'Internal server error' });
  }
}

export default withSecurityHeaders(authService.requireAuth(handler));<|MERGE_RESOLUTION|>--- conflicted
+++ resolved
@@ -38,14 +38,10 @@
 
       const { sanitized } = validation;
 
-<<<<<<< HEAD
     // Check if event_id column exists in tickets table
     const ticketsHasEventId = await columnExists(db, 'tickets', 'event_id');
 
     let sql = `
-=======
-      let sql = `
->>>>>>> 52d3bf83
       SELECT 
         t.*,
         tr.transaction_id as order_number,
@@ -58,7 +54,6 @@
 
       const args = [];
 
-<<<<<<< HEAD
     // Add event filtering if eventId is provided and column exists
     if (sanitized.eventId && ticketsHasEventId) {
       sql += ` AND t.event_id = ?`;
@@ -67,10 +62,6 @@
 
     if (sanitized.searchTerm) {
       sql += ` AND (
-=======
-      if (sanitized.searchTerm) {
-        sql += ` AND (
->>>>>>> 52d3bf83
         t.attendee_email LIKE ? ESCAPE '\\' OR 
         t.attendee_first_name LIKE ? ESCAPE '\\' OR 
         t.attendee_last_name LIKE ? ESCAPE '\\' OR
@@ -102,21 +93,9 @@
         sql += ' AND t.checked_in_at IS NULL';
       }
 
-<<<<<<< HEAD
-    // Add event filtering if eventId is provided
-    if (sanitized.eventId) {
-      sql += ` AND t.event_id = ?`;
-      args.push(sanitized.eventId);
-    }
-
     sql += ` ORDER BY t.${sanitized.sortBy} ${sanitized.sortOrder}`;
     sql += ` LIMIT ? OFFSET ?`;
     args.push(sanitized.limit, sanitized.offset);
-=======
-      sql += ` ORDER BY t.${sanitized.sortBy} ${sanitized.sortOrder}`;
-      sql += ' LIMIT ? OFFSET ?';
-      args.push(sanitized.limit, sanitized.offset);
->>>>>>> 52d3bf83
 
       const result = await db.execute({ sql, args });
 
@@ -145,27 +124,12 @@
         )`;
       }
 
-<<<<<<< HEAD
       if (sanitized.status) countSql += ` AND t.status = ?`;
       if (sanitized.ticketType) countSql += ` AND t.ticket_type = ?`;
       if (sanitized.checkedIn === "true")
         countSql += ` AND t.checked_in_at IS NOT NULL`;
       else if (sanitized.checkedIn === "false")
         countSql += ` AND t.checked_in_at IS NULL`;
-      if (sanitized.eventId) countSql += ` AND t.event_id = ?`;
-=======
-      if (sanitized.status) {
-        countSql += ' AND t.status = ?';
-      }
-      if (sanitized.ticketType) {
-        countSql += ' AND t.ticket_type = ?';
-      }
-      if (sanitized.checkedIn === 'true') {
-        countSql += ' AND t.checked_in_at IS NOT NULL';
-      } else if (sanitized.checkedIn === 'false') {
-        countSql += ' AND t.checked_in_at IS NULL';
-      }
->>>>>>> 52d3bf83
 
       const countResult = await db.execute({ sql: countSql, args: countArgs });
 
@@ -174,7 +138,6 @@
         total: countResult.rows[0].total,
         limit: sanitized.limit,
         offset: sanitized.offset,
-<<<<<<< HEAD
         hasMore: sanitized.offset + sanitized.limit < countResult.rows[0].total,
         eventId: sanitized.eventId || null,
         hasEventFiltering: {
@@ -186,10 +149,7 @@
           status: sanitized.status || null,
           ticketType: sanitized.ticketType || null,
           checkedIn: sanitized.checkedIn !== undefined ? sanitized.checkedIn : null,
-        },
-=======
-        hasMore: sanitized.offset + sanitized.limit < countResult.rows[0].total
->>>>>>> 52d3bf83
+        }
       });
     } else if (req.method === 'PUT') {
       // Update registration (check-in, edit details)
