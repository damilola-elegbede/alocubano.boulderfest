--- conflicted
+++ resolved
@@ -167,17 +167,13 @@
       recentRegistrations: recentRegistrations.rows,
       ticketBreakdown: ticketBreakdown.rows,
       dailySales: dailySales.rows,
-<<<<<<< HEAD
       eventInfo,
       eventId,
       hasEventFiltering: {
         tickets: ticketsHasEventId,
         transactions: transactionsHasEventId
       },
-      timestamp: new Date().toISOString(),
-=======
       timestamp: new Date().toISOString()
->>>>>>> 52d3bf83
     });
   } catch (error) {
     console.error('Dashboard API error:', error);
